--- conflicted
+++ resolved
@@ -448,13 +448,9 @@
             | DataType::Interval(_)
             | DataType::FixedSizeBinary(_)
             | DataType::Decimal(_, _) => vec![],
-<<<<<<< HEAD
-            DataType::List(field) => vec![Arc::new(Self::new_empty(field.data_type()))],
-=======
             DataType::List(field) => {
                 vec![Self::new_empty(field.data_type())]
             }
->>>>>>> 4363fefe
             DataType::FixedSizeList(field, _) => {
                 vec![Self::new_empty(field.data_type())]
             }
