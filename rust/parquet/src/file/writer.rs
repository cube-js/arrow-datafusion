// Licensed to the Apache Software Foundation (ASF) under one
// or more contributor license agreements.  See the NOTICE file
// distributed with this work for additional information
// regarding copyright ownership.  The ASF licenses this file
// to you under the Apache License, Version 2.0 (the
// "License"); you may not use this file except in compliance
// with the License.  You may obtain a copy of the License at
//
//   http://www.apache.org/licenses/LICENSE-2.0
//
// Unless required by applicable law or agreed to in writing,
// software distributed under the License is distributed on an
// "AS IS" BASIS, WITHOUT WARRANTIES OR CONDITIONS OF ANY
// KIND, either express or implied.  See the License for the
// specific language governing permissions and limitations
// under the License.

//! Contains file writer API, and provides methods to write row groups and columns by
//! using row group writers and column writers respectively.

use std::{
    io::{Seek, SeekFrom, Write},
    sync::Arc,
};

use byteorder::{ByteOrder, LittleEndian};
use parquet_format as parquet;
use thrift::protocol::{TCompactOutputProtocol, TOutputProtocol};

use crate::basic::PageType;
use crate::column::{
    page::{CompressedPage, Page, PageWriteSpec, PageWriter},
    writer::{get_column_writer, ColumnWriter},
};
use crate::errors::{ParquetError, Result};
use crate::file::{
    metadata::*, properties::WriterPropertiesPtr,
    statistics::to_thrift as statistics_to_thrift, FOOTER_SIZE, PARQUET_MAGIC,
};
use crate::schema::types::{self, SchemaDescPtr, SchemaDescriptor, TypePtr};
use crate::util::io::{FileSink, Position};

// Exposed publically so client code can implement [`ParquetWriter`]
pub use crate::util::io::TryClone;

// Exposed publically for convenience of writing Parquet to a buffer of bytes
pub use crate::util::cursor::InMemoryWriteableCursor;

// ----------------------------------------------------------------------
// APIs for file & row group writers

/// Parquet file writer API.
/// Provides methods to write row groups sequentially.
///
/// The main workflow should be as following:
/// - Create file writer, this will open a new file and potentially write some metadata.
/// - Request a new row group writer by calling `next_row_group`.
/// - Once finished writing row group, close row group writer by passing it into
/// `close_row_group` method - this will finalise row group metadata and update metrics.
/// - Write subsequent row groups, if necessary.
/// - After all row groups have been written, close the file writer using `close` method.
pub trait FileWriter {
    /// Creates new row group from this file writer.
    /// In case of IO error or Thrift error, returns `Err`.
    ///
    /// There is no limit on a number of row groups in a file; however, row groups have
    /// to be written sequentially. Every time the next row group is requested, the
    /// previous row group must be finalised and closed using `close_row_group` method.
    fn next_row_group(&mut self) -> Result<Box<dyn RowGroupWriter>>;

    /// Finalises and closes row group that was created using `next_row_group` method.
    /// After calling this method, the next row group is available for writes.
    fn close_row_group(
        &mut self,
        row_group_writer: Box<dyn RowGroupWriter>,
    ) -> Result<()>;

    /// Closes and finalises file writer, returning the file metadata.
    ///
    /// All row groups must be appended before this method is called.
    /// No writes are allowed after this point.
    ///
    /// Can be called multiple times. It is up to implementation to either result in
    /// no-op, or return an `Err` for subsequent calls.
    fn close(&mut self) -> Result<parquet::FileMetaData>;
}

/// Parquet row group writer API.
/// Provides methods to access column writers in an iterator-like fashion, order is
/// guaranteed to match the order of schema leaves (column descriptors).
///
/// All columns should be written sequentially; the main workflow is:
/// - Request the next column using `next_column` method - this will return `None` if no
/// more columns are available to write.
/// - Once done writing a column, close column writer with `close_column` method - this
/// will finalise column chunk metadata and update row group metrics.
/// - Once all columns have been written, close row group writer with `close` method -
/// it will return row group metadata and is no-op on already closed row group.
pub trait RowGroupWriter {
    /// Returns the next column writer, if available; otherwise returns `None`.
    /// In case of any IO error or Thrift error, or if row group writer has already been
    /// closed returns `Err`.
    ///
    /// To request the next column writer, the previous one must be finalised and closed
    /// using `close_column`.
    fn next_column(&mut self) -> Result<Option<ColumnWriter>>;

    /// Closes column writer that was created using `next_column` method.
    /// This should be called before requesting the next column writer.
    fn close_column(&mut self, column_writer: ColumnWriter) -> Result<()>;

    /// Closes this row group writer and returns row group metadata.
    /// After calling this method row group writer must not be used.
    ///
    /// It is recommended to call this method before requesting another row group, but it
    /// will be closed automatically before returning a new row group.
    ///
    /// Can be called multiple times. In subsequent calls will result in no-op and return
    /// already created row group metadata.
    fn close(&mut self) -> Result<RowGroupMetaDataPtr>;
}

// ----------------------------------------------------------------------
// Serialized impl for file & row group writers

pub trait ParquetWriter: Write + Seek + TryClone {}
impl<T: Write + Seek + TryClone> ParquetWriter for T {}

/// A serialized implementation for Parquet [`FileWriter`].
/// See documentation on file writer for more information.
pub struct SerializedFileWriter<W: ParquetWriter> {
    buf: W,
    schema: TypePtr,
    descr: SchemaDescPtr,
    props: WriterPropertiesPtr,
    total_num_rows: i64,
    row_groups: Vec<RowGroupMetaDataPtr>,
    previous_writer_closed: bool,
    is_closed: bool,
}

impl<W: ParquetWriter> SerializedFileWriter<W> {
    /// Creates new file writer.
    pub fn new(
        mut buf: W,
        schema: TypePtr,
        properties: WriterPropertiesPtr,
    ) -> Result<Self> {
        Self::start_file(&mut buf)?;
        Ok(Self {
            buf,
            schema: schema.clone(),
            descr: Arc::new(SchemaDescriptor::new(schema)),
            props: properties,
            total_num_rows: 0,
            row_groups: Vec::new(),
            previous_writer_closed: true,
            is_closed: false,
        })
    }

    /// Writes magic bytes at the beginning of the file.
    fn start_file(buf: &mut W) -> Result<()> {
        buf.write_all(&PARQUET_MAGIC)?;
        Ok(())
    }

    /// Finalises active row group writer, otherwise no-op.
    fn finalise_row_group_writer(
        &mut self,
        mut row_group_writer: Box<dyn RowGroupWriter>,
    ) -> Result<()> {
        let row_group_metadata = row_group_writer.close()?;
        self.total_num_rows += row_group_metadata.num_rows();
        self.row_groups.push(row_group_metadata);
        Ok(())
    }

    /// Assembles and writes metadata at the end of the file.
    fn write_metadata(&mut self) -> Result<parquet::FileMetaData> {
        let file_metadata = parquet::FileMetaData {
            version: self.props.writer_version().as_num(),
            schema: types::to_thrift(self.schema.as_ref())?,
            num_rows: self.total_num_rows as i64,
            row_groups: self
                .row_groups
                .as_slice()
                .iter()
                .map(|v| v.to_thrift())
                .collect(),
            key_value_metadata: self.props.key_value_metadata().to_owned(),
            created_by: Some(self.props.created_by().to_owned()),
            column_orders: None,
        };

        // Write file metadata
        let start_pos = self.buf.seek(SeekFrom::Current(0))?;
        {
            let mut protocol = TCompactOutputProtocol::new(&mut self.buf);
            file_metadata.write_to_out_protocol(&mut protocol)?;
            protocol.flush()?;
        }
        let end_pos = self.buf.seek(SeekFrom::Current(0))?;

        // Write footer
        let mut footer_buffer: [u8; FOOTER_SIZE] = [0; FOOTER_SIZE];
        let metadata_len = (end_pos - start_pos) as i32;
        LittleEndian::write_i32(&mut footer_buffer, metadata_len);
        (&mut footer_buffer[4..]).write_all(&PARQUET_MAGIC)?;
        self.buf.write_all(&footer_buffer)?;
        Ok(file_metadata)
    }

    #[inline]
    fn assert_closed(&self) -> Result<()> {
        if self.is_closed {
            Err(general_err!("File writer is closed"))
        } else {
            Ok(())
        }
    }

    #[inline]
    fn assert_previous_writer_closed(&self) -> Result<()> {
        if !self.previous_writer_closed {
            Err(general_err!("Previous row group writer was not closed"))
        } else {
            Ok(())
        }
    }
}

impl<W: 'static + ParquetWriter> FileWriter for SerializedFileWriter<W> {
    #[inline]
    fn next_row_group(&mut self) -> Result<Box<dyn RowGroupWriter>> {
        self.assert_closed()?;
        self.assert_previous_writer_closed()?;
        let row_group_writer = SerializedRowGroupWriter::new(
            self.descr.clone(),
            self.props.clone(),
            &self.buf,
        );
        self.previous_writer_closed = false;
        Ok(Box::new(row_group_writer))
    }

    #[inline]
    fn close_row_group(
        &mut self,
        row_group_writer: Box<dyn RowGroupWriter>,
    ) -> Result<()> {
        self.assert_closed()?;
        let res = self.finalise_row_group_writer(row_group_writer);
        self.previous_writer_closed = res.is_ok();
        res
    }

    #[inline]
    fn close(&mut self) -> Result<parquet::FileMetaData> {
        self.assert_closed()?;
        self.assert_previous_writer_closed()?;
<<<<<<< HEAD
        self.write_metadata()?;
        self.buf.flush()?;
=======
        let metadata = self.write_metadata()?;
>>>>>>> 4363fefe
        self.is_closed = true;
        Ok(metadata)
    }
}

/// A serialized implementation for Parquet [`RowGroupWriter`].
/// Coordinates writing of a row group with column writers.
/// See documentation on row group writer for more information.
pub struct SerializedRowGroupWriter<W: ParquetWriter> {
    descr: SchemaDescPtr,
    props: WriterPropertiesPtr,
    buf: W,
    total_rows_written: Option<u64>,
    total_bytes_written: u64,
    column_index: usize,
    previous_writer_closed: bool,
    row_group_metadata: Option<RowGroupMetaDataPtr>,
    column_chunks: Vec<ColumnChunkMetaData>,
}

impl<W: 'static + ParquetWriter> SerializedRowGroupWriter<W> {
    pub fn new(
        schema_descr: SchemaDescPtr,
        properties: WriterPropertiesPtr,
        buf: &W,
    ) -> Self {
        let num_columns = schema_descr.num_columns();
        Self {
            descr: schema_descr,
            props: properties,
            buf: buf.try_clone().unwrap(),
            total_rows_written: None,
            total_bytes_written: 0,
            column_index: 0,
            previous_writer_closed: true,
            row_group_metadata: None,
            column_chunks: Vec::with_capacity(num_columns),
        }
    }

    /// Checks and finalises current column writer.
    fn finalise_column_writer(&mut self, writer: ColumnWriter) -> Result<()> {
        let (bytes_written, rows_written, metadata) = match writer {
            ColumnWriter::BoolColumnWriter(typed) => typed.close()?,
            ColumnWriter::Int32ColumnWriter(typed) => typed.close()?,
            ColumnWriter::Int64ColumnWriter(typed) => typed.close()?,
            ColumnWriter::Int96ColumnWriter(typed) => typed.close()?,
            ColumnWriter::FloatColumnWriter(typed) => typed.close()?,
            ColumnWriter::DoubleColumnWriter(typed) => typed.close()?,
            ColumnWriter::ByteArrayColumnWriter(typed) => typed.close()?,
            ColumnWriter::FixedLenByteArrayColumnWriter(typed) => typed.close()?,
        };

        // Update row group writer metrics
        self.total_bytes_written += bytes_written;
        self.column_chunks.push(metadata);
        if let Some(rows) = self.total_rows_written {
            if rows != rows_written {
                return Err(general_err!(
                    "Incorrect number of rows, expected {} != {} rows",
                    rows,
                    rows_written
                ));
            }
        } else {
            self.total_rows_written = Some(rows_written);
        }

        Ok(())
    }

    #[inline]
    fn assert_closed(&self) -> Result<()> {
        if self.row_group_metadata.is_some() {
            Err(general_err!("Row group writer is closed"))
        } else {
            Ok(())
        }
    }

    #[inline]
    fn assert_previous_writer_closed(&self) -> Result<()> {
        if !self.previous_writer_closed {
            Err(general_err!("Previous column writer was not closed"))
        } else {
            Ok(())
        }
    }
}

impl<W: 'static + ParquetWriter> RowGroupWriter for SerializedRowGroupWriter<W> {
    #[inline]
    fn next_column(&mut self) -> Result<Option<ColumnWriter>> {
        self.assert_closed()?;
        self.assert_previous_writer_closed()?;

        if self.column_index >= self.descr.num_columns() {
            return Ok(None);
        }
        let sink = FileSink::new(&self.buf);
        let page_writer = Box::new(SerializedPageWriter::new(sink));
        let column_writer = get_column_writer(
            self.descr.column(self.column_index),
            self.props.clone(),
            page_writer,
        );
        self.column_index += 1;
        self.previous_writer_closed = false;

        Ok(Some(column_writer))
    }

    #[inline]
    fn close_column(&mut self, column_writer: ColumnWriter) -> Result<()> {
        let res = self.finalise_column_writer(column_writer);
        self.previous_writer_closed = res.is_ok();
        res
    }

    #[inline]
    fn close(&mut self) -> Result<RowGroupMetaDataPtr> {
        if self.row_group_metadata.is_none() {
            self.assert_previous_writer_closed()?;

            let column_chunks = std::mem::take(&mut self.column_chunks);
            let row_group_metadata = RowGroupMetaData::builder(self.descr.clone())
                .set_column_metadata(column_chunks)
                .set_total_byte_size(self.total_bytes_written as i64)
                .set_num_rows(self.total_rows_written.unwrap_or(0) as i64)
                .build()?;

            self.row_group_metadata = Some(Arc::new(row_group_metadata));
        }

        let metadata = self.row_group_metadata.as_ref().unwrap().clone();
        Ok(metadata)
    }
}

/// A serialized implementation for Parquet [`PageWriter`].
/// Writes and serializes pages and metadata into output stream.
///
/// `SerializedPageWriter` should not be used after calling `close()`.
pub struct SerializedPageWriter<T: Write + Position> {
    sink: T,
}

impl<T: Write + Position> SerializedPageWriter<T> {
    /// Creates new page writer.
    pub fn new(sink: T) -> Self {
        Self { sink }
    }

    /// Serializes page header into Thrift.
    /// Returns number of bytes that have been written into the sink.
    #[inline]
    fn serialize_page_header(&mut self, header: parquet::PageHeader) -> Result<usize> {
        let start_pos = self.sink.pos();
        {
            let mut protocol = TCompactOutputProtocol::new(&mut self.sink);
            header.write_to_out_protocol(&mut protocol)?;
            protocol.flush()?;
        }
        Ok((self.sink.pos() - start_pos) as usize)
    }

    /// Serializes column chunk into Thrift.
    /// Returns Ok() if there are not errors serializing and writing data into the sink.
    #[inline]
    fn serialize_column_chunk(&mut self, chunk: parquet::ColumnChunk) -> Result<()> {
        let mut protocol = TCompactOutputProtocol::new(&mut self.sink);
        chunk.write_to_out_protocol(&mut protocol)?;
        protocol.flush()?;
        Ok(())
    }
}

impl<T: Write + Position> PageWriter for SerializedPageWriter<T> {
    fn write_page(&mut self, page: CompressedPage) -> Result<PageWriteSpec> {
        let uncompressed_size = page.uncompressed_size();
        let compressed_size = page.compressed_size();
        let num_values = page.num_values();
        let encoding = page.encoding();
        let page_type = page.page_type();

        let mut page_header = parquet::PageHeader {
            type_: page_type.into(),
            uncompressed_page_size: uncompressed_size as i32,
            compressed_page_size: compressed_size as i32,
            // TODO: Add support for crc checksum
            crc: None,
            data_page_header: None,
            index_page_header: None,
            dictionary_page_header: None,
            data_page_header_v2: None,
        };

        match *page.compressed_page() {
            Page::DataPage {
                def_level_encoding,
                rep_level_encoding,
                ref statistics,
                ..
            } => {
                let data_page_header = parquet::DataPageHeader {
                    num_values: num_values as i32,
                    encoding: encoding.into(),
                    definition_level_encoding: def_level_encoding.into(),
                    repetition_level_encoding: rep_level_encoding.into(),
                    statistics: statistics_to_thrift(statistics.as_ref()),
                };
                page_header.data_page_header = Some(data_page_header);
            }
            Page::DataPageV2 {
                num_nulls,
                num_rows,
                def_levels_byte_len,
                rep_levels_byte_len,
                is_compressed,
                ref statistics,
                ..
            } => {
                let data_page_header_v2 = parquet::DataPageHeaderV2 {
                    num_values: num_values as i32,
                    num_nulls: num_nulls as i32,
                    num_rows: num_rows as i32,
                    encoding: encoding.into(),
                    definition_levels_byte_length: def_levels_byte_len as i32,
                    repetition_levels_byte_length: rep_levels_byte_len as i32,
                    is_compressed: Some(is_compressed),
                    statistics: statistics_to_thrift(statistics.as_ref()),
                };
                page_header.data_page_header_v2 = Some(data_page_header_v2);
            }
            Page::DictionaryPage { is_sorted, .. } => {
                let dictionary_page_header = parquet::DictionaryPageHeader {
                    num_values: num_values as i32,
                    encoding: encoding.into(),
                    is_sorted: Some(is_sorted),
                };
                page_header.dictionary_page_header = Some(dictionary_page_header);
            }
        }

        let start_pos = self.sink.pos();

        let header_size = self.serialize_page_header(page_header)?;
        self.sink.write_all(page.data())?;

        let mut spec = PageWriteSpec::new();
        spec.page_type = page_type;
        spec.uncompressed_size = uncompressed_size + header_size;
        spec.compressed_size = compressed_size + header_size;
        spec.offset = start_pos;
        spec.bytes_written = self.sink.pos() - start_pos;
        // Number of values is incremented for data pages only
        if page_type == PageType::DATA_PAGE || page_type == PageType::DATA_PAGE_V2 {
            spec.num_values = num_values;
        }

        Ok(spec)
    }

    fn write_metadata(&mut self, metadata: &ColumnChunkMetaData) -> Result<()> {
        self.serialize_column_chunk(metadata.to_thrift())
    }

    fn close(&mut self) -> Result<()> {
        self.sink.flush()?;
        Ok(())
    }
}

#[cfg(test)]
mod tests {
    use super::*;

    use std::{fs::File, io::Cursor};

    use crate::basic::{Compression, Encoding, IntType, LogicalType, Repetition, Type};
    use crate::column::page::PageReader;
    use crate::compression::{create_codec, Codec};
    use crate::file::{
        properties::{WriterProperties, WriterVersion},
        reader::{FileReader, SerializedFileReader, SerializedPageReader},
        statistics::{from_thrift, to_thrift, Statistics},
    };
    use crate::record::RowAccessor;
    use crate::util::{memory::ByteBufferPtr, test_common::get_temp_file};

    #[test]
    fn test_file_writer_error_after_close() {
        let file = get_temp_file("test_file_writer_error_after_close", &[]);
        let schema = Arc::new(types::Type::group_type_builder("schema").build().unwrap());
        let props = Arc::new(WriterProperties::builder().build());
        let mut writer = SerializedFileWriter::new(file, schema, props).unwrap();
        writer.close().unwrap();
        {
            let res = writer.next_row_group();
            assert!(res.is_err());
            if let Err(err) = res {
                assert_eq!(format!("{}", err), "Parquet error: File writer is closed");
            }
        }
        {
            let res = writer.close();
            assert!(res.is_err());
            if let Err(err) = res {
                assert_eq!(format!("{}", err), "Parquet error: File writer is closed");
            }
        }
    }

    #[test]
    fn test_row_group_writer_error_after_close() {
        let file = get_temp_file("test_file_writer_row_group_error_after_close", &[]);
        let schema = Arc::new(types::Type::group_type_builder("schema").build().unwrap());
        let props = Arc::new(WriterProperties::builder().build());
        let mut writer = SerializedFileWriter::new(file, schema, props).unwrap();
        let mut row_group_writer = writer.next_row_group().unwrap();
        row_group_writer.close().unwrap();

        let res = row_group_writer.next_column();
        assert!(res.is_err());
        if let Err(err) = res {
            assert_eq!(
                format!("{}", err),
                "Parquet error: Row group writer is closed"
            );
        }
    }

    #[test]
    fn test_row_group_writer_error_not_all_columns_written() {
        let file =
            get_temp_file("test_row_group_writer_error_not_all_columns_written", &[]);
        let schema = Arc::new(
            types::Type::group_type_builder("schema")
                .with_fields(&mut vec![Arc::new(
                    types::Type::primitive_type_builder("col1", Type::INT32)
                        .build()
                        .unwrap(),
                )])
                .build()
                .unwrap(),
        );
        let props = Arc::new(WriterProperties::builder().build());
        let mut writer = SerializedFileWriter::new(file, schema, props).unwrap();
        let mut row_group_writer = writer.next_row_group().unwrap();
        let res = row_group_writer.close();
        assert!(res.is_err());
        if let Err(err) = res {
            assert_eq!(
                format!("{}", err),
                "Parquet error: Column length mismatch: 1 != 0"
            );
        }
    }

    #[test]
    fn test_row_group_writer_num_records_mismatch() {
        let file = get_temp_file("test_row_group_writer_num_records_mismatch", &[]);
        let schema = Arc::new(
            types::Type::group_type_builder("schema")
                .with_fields(&mut vec![
                    Arc::new(
                        types::Type::primitive_type_builder("col1", Type::INT32)
                            .with_repetition(Repetition::REQUIRED)
                            .build()
                            .unwrap(),
                    ),
                    Arc::new(
                        types::Type::primitive_type_builder("col2", Type::INT32)
                            .with_repetition(Repetition::REQUIRED)
                            .build()
                            .unwrap(),
                    ),
                ])
                .build()
                .unwrap(),
        );
        let props = Arc::new(WriterProperties::builder().build());
        let mut writer = SerializedFileWriter::new(file, schema, props).unwrap();
        let mut row_group_writer = writer.next_row_group().unwrap();

        let mut col_writer = row_group_writer.next_column().unwrap().unwrap();
        if let ColumnWriter::Int32ColumnWriter(ref mut typed) = col_writer {
            typed.write_batch(&[1, 2, 3], None, None).unwrap();
        }
        row_group_writer.close_column(col_writer).unwrap();

        let mut col_writer = row_group_writer.next_column().unwrap().unwrap();
        if let ColumnWriter::Int32ColumnWriter(ref mut typed) = col_writer {
            typed.write_batch(&[1, 2], None, None).unwrap();
        }

        let res = row_group_writer.close_column(col_writer);
        assert!(res.is_err());
        if let Err(err) = res {
            assert_eq!(
                format!("{}", err),
                "Parquet error: Incorrect number of rows, expected 3 != 2 rows"
            );
        }
    }

    #[test]
    fn test_file_writer_empty_file() {
        let file = get_temp_file("test_file_writer_write_empty_file", &[]);

        let schema = Arc::new(
            types::Type::group_type_builder("schema")
                .with_fields(&mut vec![Arc::new(
                    types::Type::primitive_type_builder("col1", Type::INT32)
                        .build()
                        .unwrap(),
                )])
                .build()
                .unwrap(),
        );
        let props = Arc::new(WriterProperties::builder().build());
        let mut writer =
            SerializedFileWriter::new(file.try_clone().unwrap(), schema, props).unwrap();
        writer.close().unwrap();

        let reader = SerializedFileReader::new(file).unwrap();
        assert_eq!(reader.get_row_iter(None).unwrap().count(), 0);
    }

    #[test]
    fn test_file_writer_with_metadata() {
        let file = get_temp_file("test_file_writer_write_with_metadata", &[]);

        let schema = Arc::new(
            types::Type::group_type_builder("schema")
                .with_fields(&mut vec![Arc::new(
                    types::Type::primitive_type_builder("col1", Type::INT32)
                        .build()
                        .unwrap(),
                )])
                .build()
                .unwrap(),
        );
        let props = Arc::new(
            WriterProperties::builder()
                .set_key_value_metadata(Some(vec![KeyValue::new(
                    "key".to_string(),
                    "value".to_string(),
                )]))
                .build(),
        );
        let mut writer =
            SerializedFileWriter::new(file.try_clone().unwrap(), schema, props).unwrap();
        writer.close().unwrap();

        let reader = SerializedFileReader::new(file).unwrap();
        assert_eq!(
            reader
                .metadata()
                .file_metadata()
                .key_value_metadata()
                .to_owned()
                .unwrap()
                .len(),
            1
        );
    }

    #[test]
    fn test_file_writer_v2_with_metadata() {
        let file = get_temp_file("test_file_writer_v2_write_with_metadata", &[]);
        let field_logical_type = Some(LogicalType::INTEGER(IntType {
            bit_width: 8,
            is_signed: false,
        }));
        let field = Arc::new(
            types::Type::primitive_type_builder("col1", Type::INT32)
                .with_logical_type(field_logical_type.clone())
                .with_converted_type(field_logical_type.into())
                .build()
                .unwrap(),
        );
        let schema = Arc::new(
            types::Type::group_type_builder("schema")
                .with_fields(&mut vec![field.clone()])
                .build()
                .unwrap(),
        );
        let props = Arc::new(
            WriterProperties::builder()
                .set_key_value_metadata(Some(vec![KeyValue::new(
                    "key".to_string(),
                    "value".to_string(),
                )]))
                .set_writer_version(WriterVersion::PARQUET_2_0)
                .build(),
        );
        let mut writer =
            SerializedFileWriter::new(file.try_clone().unwrap(), schema, props).unwrap();
        writer.close().unwrap();

        let reader = SerializedFileReader::new(file).unwrap();

        assert_eq!(
            reader
                .metadata()
                .file_metadata()
                .key_value_metadata()
                .to_owned()
                .unwrap()
                .len(),
            1
        );

        // ARROW-11803: Test that the converted and logical types have been populated
        let fields = reader.metadata().file_metadata().schema().get_fields();
        assert_eq!(fields.len(), 1);
        let read_field = fields.get(0).unwrap();
        assert_eq!(read_field, &field);
    }

    #[test]
    fn test_file_writer_empty_row_groups() {
        let file = get_temp_file("test_file_writer_write_empty_row_groups", &[]);
        test_file_roundtrip(file, vec![]);
    }

    #[test]
    fn test_file_writer_single_row_group() {
        let file = get_temp_file("test_file_writer_write_single_row_group", &[]);
        test_file_roundtrip(file, vec![vec![1, 2, 3, 4, 5]]);
    }

    #[test]
    fn test_file_writer_multiple_row_groups() {
        let file = get_temp_file("test_file_writer_write_multiple_row_groups", &[]);
        test_file_roundtrip(
            file,
            vec![
                vec![1, 2, 3, 4, 5],
                vec![1, 2, 3],
                vec![1],
                vec![1, 2, 3, 4, 5, 6],
            ],
        );
    }

    #[test]
    fn test_file_writer_multiple_large_row_groups() {
        let file = get_temp_file("test_file_writer_multiple_large_row_groups", &[]);
        test_file_roundtrip(
            file,
            vec![vec![123; 1024], vec![124; 1000], vec![125; 15], vec![]],
        );
    }

    #[test]
    fn test_page_writer_data_pages() {
        let pages = vec![
            Page::DataPage {
                buf: ByteBufferPtr::new(vec![1, 2, 3, 4, 5, 6, 7, 8]),
                num_values: 10,
                encoding: Encoding::DELTA_BINARY_PACKED,
                def_level_encoding: Encoding::RLE,
                rep_level_encoding: Encoding::RLE,
                statistics: Some(Statistics::int32(Some(1), Some(3), None, 7, true)),
            },
            Page::DataPageV2 {
                buf: ByteBufferPtr::new(vec![4; 128]),
                num_values: 10,
                encoding: Encoding::DELTA_BINARY_PACKED,
                num_nulls: 2,
                num_rows: 12,
                def_levels_byte_len: 24,
                rep_levels_byte_len: 32,
                is_compressed: false,
                statistics: Some(Statistics::int32(Some(1), Some(3), None, 7, true)),
            },
        ];

        test_page_roundtrip(&pages[..], Compression::SNAPPY, Type::INT32);
        test_page_roundtrip(&pages[..], Compression::UNCOMPRESSED, Type::INT32);
    }

    #[test]
    fn test_page_writer_dict_pages() {
        let pages = vec![
            Page::DictionaryPage {
                buf: ByteBufferPtr::new(vec![1, 2, 3, 4, 5]),
                num_values: 5,
                encoding: Encoding::RLE_DICTIONARY,
                is_sorted: false,
            },
            Page::DataPage {
                buf: ByteBufferPtr::new(vec![1, 2, 3, 4, 5, 6, 7, 8]),
                num_values: 10,
                encoding: Encoding::DELTA_BINARY_PACKED,
                def_level_encoding: Encoding::RLE,
                rep_level_encoding: Encoding::RLE,
                statistics: Some(Statistics::int32(Some(1), Some(3), None, 7, true)),
            },
            Page::DataPageV2 {
                buf: ByteBufferPtr::new(vec![4; 128]),
                num_values: 10,
                encoding: Encoding::DELTA_BINARY_PACKED,
                num_nulls: 2,
                num_rows: 12,
                def_levels_byte_len: 24,
                rep_levels_byte_len: 32,
                is_compressed: false,
                statistics: None,
            },
        ];

        test_page_roundtrip(&pages[..], Compression::SNAPPY, Type::INT32);
        test_page_roundtrip(&pages[..], Compression::UNCOMPRESSED, Type::INT32);
    }

    /// Tests writing and reading pages.
    /// Physical type is for statistics only, should match any defined statistics type in
    /// pages.
    fn test_page_roundtrip(pages: &[Page], codec: Compression, physical_type: Type) {
        let mut compressed_pages = vec![];
        let mut total_num_values = 0i64;
        let mut compressor = create_codec(codec).unwrap();

        for page in pages {
            let uncompressed_len = page.buffer().len();

            let compressed_page = match *page {
                Page::DataPage {
                    ref buf,
                    num_values,
                    encoding,
                    def_level_encoding,
                    rep_level_encoding,
                    ref statistics,
                } => {
                    total_num_values += num_values as i64;
                    let output_buf = compress_helper(compressor.as_mut(), buf.data());

                    Page::DataPage {
                        buf: ByteBufferPtr::new(output_buf),
                        num_values,
                        encoding,
                        def_level_encoding,
                        rep_level_encoding,
                        statistics: from_thrift(
                            physical_type,
                            to_thrift(statistics.as_ref()),
                        ),
                    }
                }
                Page::DataPageV2 {
                    ref buf,
                    num_values,
                    encoding,
                    num_nulls,
                    num_rows,
                    def_levels_byte_len,
                    rep_levels_byte_len,
                    ref statistics,
                    ..
                } => {
                    total_num_values += num_values as i64;
                    let offset = (def_levels_byte_len + rep_levels_byte_len) as usize;
                    let cmp_buf =
                        compress_helper(compressor.as_mut(), &buf.data()[offset..]);
                    let mut output_buf = Vec::from(&buf.data()[..offset]);
                    output_buf.extend_from_slice(&cmp_buf[..]);

                    Page::DataPageV2 {
                        buf: ByteBufferPtr::new(output_buf),
                        num_values,
                        encoding,
                        num_nulls,
                        num_rows,
                        def_levels_byte_len,
                        rep_levels_byte_len,
                        is_compressed: compressor.is_some(),
                        statistics: from_thrift(
                            physical_type,
                            to_thrift(statistics.as_ref()),
                        ),
                    }
                }
                Page::DictionaryPage {
                    ref buf,
                    num_values,
                    encoding,
                    is_sorted,
                } => {
                    let output_buf = compress_helper(compressor.as_mut(), buf.data());

                    Page::DictionaryPage {
                        buf: ByteBufferPtr::new(output_buf),
                        num_values,
                        encoding,
                        is_sorted,
                    }
                }
            };

            let compressed_page = CompressedPage::new(compressed_page, uncompressed_len);
            compressed_pages.push(compressed_page);
        }

        let mut buffer: Vec<u8> = vec![];
        let mut result_pages: Vec<Page> = vec![];
        {
            let cursor = Cursor::new(&mut buffer);
            let mut page_writer = SerializedPageWriter::new(cursor);

            for page in compressed_pages {
                page_writer.write_page(page).unwrap();
            }
            page_writer.close().unwrap();
        }
        {
            let mut page_reader = SerializedPageReader::new(
                Cursor::new(&buffer),
                total_num_values,
                codec,
                physical_type,
            )
            .unwrap();

            while let Some(page) = page_reader.get_next_page().unwrap() {
                result_pages.push(page);
            }
        }

        assert_eq!(result_pages.len(), pages.len());
        for i in 0..result_pages.len() {
            assert_page(&result_pages[i], &pages[i]);
        }
    }

    /// Helper function to compress a slice
    fn compress_helper(compressor: Option<&mut Box<dyn Codec>>, data: &[u8]) -> Vec<u8> {
        let mut output_buf = vec![];
        if let Some(cmpr) = compressor {
            cmpr.compress(data, &mut output_buf).unwrap();
        } else {
            output_buf.extend_from_slice(data);
        }
        output_buf
    }

    /// Check if pages match.
    fn assert_page(left: &Page, right: &Page) {
        assert_eq!(left.page_type(), right.page_type());
        assert_eq!(left.buffer().data(), right.buffer().data());
        assert_eq!(left.num_values(), right.num_values());
        assert_eq!(left.encoding(), right.encoding());
        assert_eq!(to_thrift(left.statistics()), to_thrift(right.statistics()));
    }

    /// File write-read roundtrip.
    /// `data` consists of arrays of values for each row group.
    fn test_file_roundtrip(file: File, data: Vec<Vec<i32>>) {
        let schema = Arc::new(
            types::Type::group_type_builder("schema")
                .with_fields(&mut vec![Arc::new(
                    types::Type::primitive_type_builder("col1", Type::INT32)
                        .with_repetition(Repetition::REQUIRED)
                        .build()
                        .unwrap(),
                )])
                .build()
                .unwrap(),
        );
        let props = Arc::new(WriterProperties::builder().build());
        let mut file_writer = assert_send(
            SerializedFileWriter::new(file.try_clone().unwrap(), schema, props).unwrap(),
        );
        let mut rows: i64 = 0;

        for subset in &data {
            let mut row_group_writer = file_writer.next_row_group().unwrap();
            let col_writer = row_group_writer.next_column().unwrap();
            if let Some(mut writer) = col_writer {
                match writer {
                    ColumnWriter::Int32ColumnWriter(ref mut typed) => {
                        rows +=
                            typed.write_batch(&subset[..], None, None).unwrap() as i64;
                    }
                    _ => {
                        unimplemented!();
                    }
                }
                row_group_writer.close_column(writer).unwrap();
            }
            file_writer.close_row_group(row_group_writer).unwrap();
        }

        file_writer.close().unwrap();

        let reader = assert_send(SerializedFileReader::new(file).unwrap());
        assert_eq!(reader.num_row_groups(), data.len());
        assert_eq!(
            reader.metadata().file_metadata().num_rows(),
            rows,
            "row count in metadata not equal to number of rows written"
        );
        for i in 0..reader.num_row_groups() {
            let row_group_reader = reader.get_row_group(i).unwrap();
            let iter = row_group_reader.get_row_iter(None).unwrap();
            let res = iter
                .map(|elem| elem.get_int(0).unwrap())
                .collect::<Vec<i32>>();
            assert_eq!(res, data[i]);
        }
    }

    fn assert_send<T: Send>(t: T) -> T {
        t
    }

    #[test]
    fn test_bytes_writer_empty_row_groups() {
        test_bytes_roundtrip(vec![]);
    }

    #[test]
    fn test_bytes_writer_single_row_group() {
        test_bytes_roundtrip(vec![vec![1, 2, 3, 4, 5]]);
    }

    #[test]
    fn test_bytes_writer_multiple_row_groups() {
        test_bytes_roundtrip(vec![
            vec![1, 2, 3, 4, 5],
            vec![1, 2, 3],
            vec![1],
            vec![1, 2, 3, 4, 5, 6],
        ]);
    }

    fn test_bytes_roundtrip(data: Vec<Vec<i32>>) {
        let cursor = InMemoryWriteableCursor::default();

        let schema = Arc::new(
            types::Type::group_type_builder("schema")
                .with_fields(&mut vec![Arc::new(
                    types::Type::primitive_type_builder("col1", Type::INT32)
                        .with_repetition(Repetition::REQUIRED)
                        .build()
                        .unwrap(),
                )])
                .build()
                .unwrap(),
        );

        let mut rows: i64 = 0;
        {
            let props = Arc::new(WriterProperties::builder().build());
            let mut writer =
                SerializedFileWriter::new(cursor.clone(), schema, props).unwrap();

            for subset in &data {
                let mut row_group_writer = writer.next_row_group().unwrap();
                let col_writer = row_group_writer.next_column().unwrap();
                if let Some(mut writer) = col_writer {
                    match writer {
                        ColumnWriter::Int32ColumnWriter(ref mut typed) => {
                            rows += typed.write_batch(&subset[..], None, None).unwrap()
                                as i64;
                        }
                        _ => {
                            unimplemented!();
                        }
                    }
                    row_group_writer.close_column(writer).unwrap();
                }
                writer.close_row_group(row_group_writer).unwrap();
            }

            writer.close().unwrap();
        }

        let buffer = cursor.into_inner().unwrap();

        let reading_cursor = crate::file::serialized_reader::SliceableCursor::new(buffer);
        let reader = SerializedFileReader::new(reading_cursor).unwrap();

        assert_eq!(reader.num_row_groups(), data.len());
        assert_eq!(
            reader.metadata().file_metadata().num_rows(),
            rows,
            "row count in metadata not equal to number of rows written"
        );
        for i in 0..reader.num_row_groups() {
            let row_group_reader = reader.get_row_group(i).unwrap();
            let iter = row_group_reader.get_row_iter(None).unwrap();
            let res = iter
                .map(|elem| elem.get_int(0).unwrap())
                .collect::<Vec<i32>>();
            assert_eq!(res, data[i]);
        }
    }
}<|MERGE_RESOLUTION|>--- conflicted
+++ resolved
@@ -259,12 +259,8 @@
     fn close(&mut self) -> Result<parquet::FileMetaData> {
         self.assert_closed()?;
         self.assert_previous_writer_closed()?;
-<<<<<<< HEAD
-        self.write_metadata()?;
+        let metadata = self.write_metadata()?;
         self.buf.flush()?;
-=======
-        let metadata = self.write_metadata()?;
->>>>>>> 4363fefe
         self.is_closed = true;
         Ok(metadata)
     }
