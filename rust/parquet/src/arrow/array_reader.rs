// Licensed to the Apache Software Foundation (ASF) under one
// or more contributor license agreements.  See the NOTICE file
// distributed with this work for additional information
// regarding copyright ownership.  The ASF licenses this file
// to you under the Apache License, Version 2.0 (the
// "License"); you may not use this file except in compliance
// with the License.  You may obtain a copy of the License at
//
//   http://www.apache.org/licenses/LICENSE-2.0
//
// Unless required by applicable law or agreed to in writing,
// software distributed under the License is distributed on an
// "AS IS" BASIS, WITHOUT WARRANTIES OR CONDITIONS OF ANY
// KIND, either express or implied.  See the License for the
// specific language governing permissions and limitations
// under the License.

use std::cmp::{max, min};
use std::collections::{HashMap, HashSet};
use std::marker::PhantomData;
use std::mem::size_of;
use std::result::Result::Ok;
use std::sync::Arc;
use std::vec::Vec;

use arrow::array::{
    new_empty_array, Array, ArrayData, ArrayDataBuilder, ArrayRef, BinaryArray,
    BinaryBuilder, BooleanArray, BooleanBufferBuilder, BooleanBuilder, DecimalBuilder,
    FixedSizeBinaryArray, FixedSizeBinaryBuilder, GenericListArray, Int16BufferBuilder,
    Int32Array, Int64Array, OffsetSizeTrait, PrimitiveArray, PrimitiveBuilder,
    StringArray, StringBuilder, StructArray,
};
use arrow::buffer::{Buffer, MutableBuffer};
use arrow::datatypes::{
    ArrowPrimitiveType, BooleanType as ArrowBooleanType, DataType as ArrowType,
    Date32Type as ArrowDate32Type, Date64Type as ArrowDate64Type,
    DurationMicrosecondType as ArrowDurationMicrosecondType,
    DurationMillisecondType as ArrowDurationMillisecondType,
    DurationNanosecondType as ArrowDurationNanosecondType,
    DurationSecondType as ArrowDurationSecondType, Field,
    Float32Type as ArrowFloat32Type, Float64Type as ArrowFloat64Type,
    Int16Type as ArrowInt16Type, Int32Type as ArrowInt32Type, Int64Decimal0Type,
    Int64Decimal10Type, Int64Decimal1Type, Int64Decimal2Type, Int64Decimal3Type,
    Int64Decimal4Type, Int64Decimal5Type, Int64Type as ArrowInt64Type,
    Int8Type as ArrowInt8Type, IntervalUnit, Schema,
    Time32MillisecondType as ArrowTime32MillisecondType,
    Time32SecondType as ArrowTime32SecondType,
    Time64MicrosecondType as ArrowTime64MicrosecondType,
    Time64NanosecondType as ArrowTime64NanosecondType, TimeUnit as ArrowTimeUnit,
    TimestampMicrosecondType as ArrowTimestampMicrosecondType,
    TimestampMillisecondType as ArrowTimestampMillisecondType,
    TimestampNanosecondType as ArrowTimestampNanosecondType,
    TimestampSecondType as ArrowTimestampSecondType, ToByteSlice,
    UInt16Type as ArrowUInt16Type, UInt32Type as ArrowUInt32Type,
    UInt64Type as ArrowUInt64Type, UInt8Type as ArrowUInt8Type,
};
use arrow::util::bit_util;

use crate::arrow::converter::{
    BinaryArrayConverter, BinaryConverter, Converter, DecimalArrayConverter,
    DecimalConverter, FixedLenBinaryConverter, FixedSizeArrayConverter,
    Int96ArrayConverter, Int96Converter, IntervalDayTimeArrayConverter,
    IntervalDayTimeConverter, IntervalYearMonthArrayConverter,
    IntervalYearMonthConverter, LargeBinaryArrayConverter, LargeBinaryConverter,
    LargeUtf8ArrayConverter, LargeUtf8Converter, Utf8ArrayConverter, Utf8Converter,
};
use crate::arrow::record_reader::RecordReader;
use crate::arrow::schema::parquet_to_arrow_field;
use crate::basic::{ConvertedType, Repetition, Type as PhysicalType};
use crate::column::page::PageIterator;
use crate::column::reader::ColumnReaderImpl;
use crate::data_type::{
    BoolType, ByteArrayType, DataType, DoubleType, FixedLenByteArrayType, FloatType,
    Int32Type, Int64Type, Int96Type,
};
use crate::errors::{ParquetError, ParquetError::ArrowError, Result};
use crate::file::reader::{FilePageIterator, FileReader};
use crate::schema::types::{
    ColumnDescPtr, ColumnDescriptor, ColumnPath, SchemaDescPtr, Type, TypePtr,
};
use crate::schema::visitor::TypeVisitor;
use std::any::Any;

/// Array reader reads parquet data into arrow array.
pub trait ArrayReader {
    fn as_any(&self) -> &dyn Any;

    /// Returns the arrow type of this array reader.
    fn get_data_type(&self) -> &ArrowType;

    /// Reads at most `batch_size` records into an arrow array and return it.
    fn next_batch(&mut self, batch_size: usize) -> Result<ArrayRef>;

    /// Returns the definition levels of data from last call of `next_batch`.
    /// The result is used by parent array reader to calculate its own definition
    /// levels and repetition levels, so that its parent can calculate null bitmap.
    fn get_def_levels(&self) -> Option<&[i16]>;

    /// Return the repetition levels of data from last call of `next_batch`.
    /// The result is used by parent array reader to calculate its own definition
    /// levels and repetition levels, so that its parent can calculate null bitmap.
    fn get_rep_levels(&self) -> Option<&[i16]>;
}

/// A NullArrayReader reads Parquet columns stored as null int32s with an Arrow
/// NullArray type.
pub struct NullArrayReader<T: DataType> {
    data_type: ArrowType,
    pages: Box<dyn PageIterator>,
    def_levels_buffer: Option<Buffer>,
    rep_levels_buffer: Option<Buffer>,
    column_desc: ColumnDescPtr,
    record_reader: RecordReader<T>,
    _type_marker: PhantomData<T>,
}

impl<T: DataType> NullArrayReader<T> {
    /// Construct null array reader.
    pub fn new(
        mut pages: Box<dyn PageIterator>,
        column_desc: ColumnDescPtr,
    ) -> Result<Self> {
        let mut record_reader = RecordReader::<T>::new(column_desc.clone());
        if let Some(page_reader) = pages.next() {
            record_reader.set_page_reader(page_reader?)?;
        }

        Ok(Self {
            data_type: ArrowType::Null,
            pages,
            def_levels_buffer: None,
            rep_levels_buffer: None,
            column_desc,
            record_reader,
            _type_marker: PhantomData,
        })
    }
}

/// Implementation of primitive array reader.
impl<T: DataType> ArrayReader for NullArrayReader<T> {
    fn as_any(&self) -> &dyn Any {
        self
    }

    /// Returns data type of primitive array.
    fn get_data_type(&self) -> &ArrowType {
        &self.data_type
    }

    /// Reads at most `batch_size` records into array.
    fn next_batch(&mut self, batch_size: usize) -> Result<ArrayRef> {
        let mut records_read = 0usize;
        while records_read < batch_size {
            let records_to_read = batch_size - records_read;

            // NB can be 0 if at end of page
            let records_read_once = self.record_reader.read_records(records_to_read)?;
            records_read += records_read_once;

            // Record reader exhausted
            if records_read_once < records_to_read {
                if let Some(page_reader) = self.pages.next() {
                    // Read from new page reader
                    self.record_reader.set_page_reader(page_reader?)?;
                } else {
                    // Page reader also exhausted
                    break;
                }
            }
        }

        // convert to arrays
        let array = arrow::array::NullArray::new(records_read);

        // save definition and repetition buffers
        self.def_levels_buffer = self.record_reader.consume_def_levels()?;
        self.rep_levels_buffer = self.record_reader.consume_rep_levels()?;
        self.record_reader.reset();
        Ok(Arc::new(array))
    }

    fn get_def_levels(&self) -> Option<&[i16]> {
        self.def_levels_buffer
            .as_ref()
            .map(|buf| unsafe { buf.typed_data() })
    }

    fn get_rep_levels(&self) -> Option<&[i16]> {
        self.rep_levels_buffer
            .as_ref()
            .map(|buf| unsafe { buf.typed_data() })
    }
}

/// Primitive array readers are leaves of array reader tree. They accept page iterator
/// and read them into primitive arrays.
pub struct PrimitiveArrayReader<T: DataType> {
    data_type: ArrowType,
    pages: Box<dyn PageIterator>,
    def_levels_buffer: Option<Buffer>,
    rep_levels_buffer: Option<Buffer>,
    column_desc: ColumnDescPtr,
    record_reader: RecordReader<T>,
    _type_marker: PhantomData<T>,
}

impl<T: DataType> PrimitiveArrayReader<T> {
    /// Construct primitive array reader.
    pub fn new(
        mut pages: Box<dyn PageIterator>,
        column_desc: ColumnDescPtr,
        arrow_type: Option<ArrowType>,
    ) -> Result<Self> {
        // Check if Arrow type is specified, else create it from Parquet type
        let data_type = match arrow_type {
            Some(t) => t,
            None => parquet_to_arrow_field(column_desc.as_ref())?
                .data_type()
                .clone(),
        };

        let mut record_reader = RecordReader::<T>::new(column_desc.clone());
        if let Some(page_reader) = pages.next() {
            record_reader.set_page_reader(page_reader?)?;
        }

        Ok(Self {
            data_type,
            pages,
            def_levels_buffer: None,
            rep_levels_buffer: None,
            column_desc,
            record_reader,
            _type_marker: PhantomData,
        })
    }
}

/// Implementation of primitive array reader.
impl<T: DataType> ArrayReader for PrimitiveArrayReader<T> {
    fn as_any(&self) -> &dyn Any {
        self
    }

    /// Returns data type of primitive array.
    fn get_data_type(&self) -> &ArrowType {
        &self.data_type
    }

    /// Reads at most `batch_size` records into array.
    fn next_batch(&mut self, batch_size: usize) -> Result<ArrayRef> {
        let mut records_read = 0usize;
        while records_read < batch_size {
            let records_to_read = batch_size - records_read;

            // NB can be 0 if at end of page
            let records_read_once = self.record_reader.read_records(records_to_read)?;
            records_read += records_read_once;

            // Record reader exhausted
            if records_read_once < records_to_read {
                if let Some(page_reader) = self.pages.next() {
                    // Read from new page reader
                    self.record_reader.set_page_reader(page_reader?)?;
                } else {
                    // Page reader also exhausted
                    break;
                }
            }
        }

        let arrow_data_type = match T::get_physical_type() {
            PhysicalType::BOOLEAN => ArrowBooleanType::DATA_TYPE,
            PhysicalType::INT32 => ArrowInt32Type::DATA_TYPE,
            PhysicalType::INT64 => {
                if self.column_desc.logical_type() == LogicalType::DECIMAL {
                    self.get_data_type().clone()
                } else {
                    ArrowInt64Type::DATA_TYPE
                }
            }
            PhysicalType::FLOAT => ArrowFloat32Type::DATA_TYPE,
            PhysicalType::DOUBLE => ArrowFloat64Type::DATA_TYPE,
            PhysicalType::INT96
            | PhysicalType::BYTE_ARRAY
            | PhysicalType::FIXED_LEN_BYTE_ARRAY => {
                unreachable!(
                    "PrimitiveArrayReaders don't support complex physical types"
                );
            }
        };

        // Convert to arrays by using the Parquet phyisical type.
        // The physical types are then cast to Arrow types if necessary

        let mut record_data = self.record_reader.consume_record_data()?;

        if T::get_physical_type() == PhysicalType::BOOLEAN {
            let mut boolean_buffer = BooleanBufferBuilder::new(record_data.len());

            for e in record_data.as_slice() {
                boolean_buffer.append(*e > 0);
            }
            record_data = boolean_buffer.finish();
        }

        let mut array_data = ArrayDataBuilder::new(arrow_data_type)
            .len(self.record_reader.num_values())
            .add_buffer(record_data);

        if let Some(b) = self.record_reader.consume_bitmap_buffer()? {
            array_data = array_data.null_bit_buffer(b);
        }

        let array = match T::get_physical_type() {
            PhysicalType::BOOLEAN => {
                Arc::new(BooleanArray::from(array_data.build())) as ArrayRef
            }
            PhysicalType::INT32 => {
                Arc::new(PrimitiveArray::<ArrowInt32Type>::from(array_data.build()))
                    as ArrayRef
            }
            PhysicalType::INT64 => {
                if self.column_desc.logical_type() == LogicalType::DECIMAL {
                    match self.column_desc.type_scale() {
                        0 => Arc::new(PrimitiveArray::<Int64Decimal0Type>::from(
                            array_data.build(),
                        )) as ArrayRef,
                        1 => Arc::new(PrimitiveArray::<Int64Decimal1Type>::from(
                            array_data.build(),
                        )) as ArrayRef,
                        2 => Arc::new(PrimitiveArray::<Int64Decimal2Type>::from(
                            array_data.build(),
                        )) as ArrayRef,
                        3 => Arc::new(PrimitiveArray::<Int64Decimal3Type>::from(
                            array_data.build(),
                        )) as ArrayRef,
                        4 => Arc::new(PrimitiveArray::<Int64Decimal4Type>::from(
                            array_data.build(),
                        )) as ArrayRef,
                        5 => Arc::new(PrimitiveArray::<Int64Decimal5Type>::from(
                            array_data.build(),
                        )) as ArrayRef,
                        10 => Arc::new(PrimitiveArray::<Int64Decimal10Type>::from(
                            array_data.build(),
                        )) as ArrayRef,
                        x => return Err(ArrowError(format!("Unsupported scale: {}", x))),
                    }
                } else {
                    Arc::new(PrimitiveArray::<ArrowInt64Type>::from(array_data.build()))
                        as ArrayRef
                }
            }
            PhysicalType::FLOAT => {
                Arc::new(PrimitiveArray::<ArrowFloat32Type>::from(array_data.build()))
                    as ArrayRef
            }
            PhysicalType::DOUBLE => {
                Arc::new(PrimitiveArray::<ArrowFloat64Type>::from(array_data.build()))
                    as ArrayRef
            }
            PhysicalType::INT96
            | PhysicalType::BYTE_ARRAY
            | PhysicalType::FIXED_LEN_BYTE_ARRAY => {
                unreachable!(
                    "PrimitiveArrayReaders don't support complex physical types"
                );
            }
        };

        // cast to Arrow type
        // We make a strong assumption here that the casts should be infallible.
        // If the cast fails because of incompatible datatypes, then there might
        // be a bigger problem with how Arrow schemas are converted to Parquet.
        //
        // As there is not always a 1:1 mapping between Arrow and Parquet, there
        // are datatypes which we must convert explicitly.
        // These are:
        // - date64: we should cast int32 to date32, then date32 to date64.
        let target_type = self.get_data_type();
        let array = match target_type {
            ArrowType::Date64 => {
                // this is cheap as it internally reinterprets the data
                let a = arrow::compute::cast(&array, &ArrowType::Date32)?;
                arrow::compute::cast(&a, target_type)?
            }
            ArrowType::Decimal(p, s) => {
                let mut builder = DecimalBuilder::new(array.len(), *p, *s);
                match array.data_type() {
                    ArrowType::Int32 => {
                        let values = array.as_any().downcast_ref::<Int32Array>().unwrap();
                        for maybe_value in values.iter() {
                            match maybe_value {
                                Some(value) => builder.append_value(value as i128)?,
                                None => builder.append_null()?,
                            }
                        }
                    }
                    ArrowType::Int64 => {
                        let values = array.as_any().downcast_ref::<Int64Array>().unwrap();
                        for maybe_value in values.iter() {
                            match maybe_value {
                                Some(value) => builder.append_value(value as i128)?,
                                None => builder.append_null()?,
                            }
                        }
                    }
                    _ => {
                        return Err(ArrowError(format!(
                            "Cannot convert {:?} to decimal",
                            array.data_type()
                        )))
                    }
                }
                Arc::new(builder.finish()) as ArrayRef
            }
            _ => arrow::compute::cast(&array, target_type)?,
        };

        // save definition and repetition buffers
        self.def_levels_buffer = self.record_reader.consume_def_levels()?;
        self.rep_levels_buffer = self.record_reader.consume_rep_levels()?;
        self.record_reader.reset();
        Ok(array)
    }

    fn get_def_levels(&self) -> Option<&[i16]> {
        self.def_levels_buffer
            .as_ref()
            .map(|buf| unsafe { buf.typed_data() })
    }

    fn get_rep_levels(&self) -> Option<&[i16]> {
        self.rep_levels_buffer
            .as_ref()
            .map(|buf| unsafe { buf.typed_data() })
    }
}

/// Primitive array readers are leaves of array reader tree. They accept page iterator
/// and read them into primitive arrays.
pub struct ComplexObjectArrayReader<T, C>
where
    T: DataType,
    C: Converter<Vec<Option<T::T>>, ArrayRef> + 'static,
{
    data_type: ArrowType,
    pages: Box<dyn PageIterator>,
    def_levels_buffer: Option<Vec<i16>>,
    rep_levels_buffer: Option<Vec<i16>>,
    column_desc: ColumnDescPtr,
    column_reader: Option<ColumnReaderImpl<T>>,
    converter: C,
    _parquet_type_marker: PhantomData<T>,
    _converter_marker: PhantomData<C>,
}

impl<T, C> ArrayReader for ComplexObjectArrayReader<T, C>
where
    T: DataType,
    C: Converter<Vec<Option<T::T>>, ArrayRef> + 'static,
{
    fn as_any(&self) -> &dyn Any {
        self
    }

    fn get_data_type(&self) -> &ArrowType {
        &self.data_type
    }

    fn next_batch(&mut self, batch_size: usize) -> Result<ArrayRef> {
        // Try to initialize column reader
        if self.column_reader.is_none() {
            self.next_column_reader()?;
        }

        let mut data_buffer: Vec<T::T> = Vec::with_capacity(batch_size);
        data_buffer.resize_with(batch_size, T::T::default);

        let mut def_levels_buffer = if self.column_desc.max_def_level() > 0 {
            let mut buf: Vec<i16> = Vec::with_capacity(batch_size);
            buf.resize_with(batch_size, || 0);
            Some(buf)
        } else {
            None
        };

        let mut rep_levels_buffer = if self.column_desc.max_rep_level() > 0 {
            let mut buf: Vec<i16> = Vec::with_capacity(batch_size);
            buf.resize_with(batch_size, || 0);
            Some(buf)
        } else {
            None
        };

        let mut num_read = 0;

        while self.column_reader.is_some() && num_read < batch_size {
            let num_to_read = batch_size - num_read;
            let cur_data_buf = &mut data_buffer[num_read..];
            let cur_def_levels_buf =
                def_levels_buffer.as_mut().map(|b| &mut b[num_read..]);
            let cur_rep_levels_buf =
                rep_levels_buffer.as_mut().map(|b| &mut b[num_read..]);
            let (data_read, levels_read) =
                self.column_reader.as_mut().unwrap().read_batch(
                    num_to_read,
                    cur_def_levels_buf,
                    cur_rep_levels_buf,
                    cur_data_buf,
                )?;

            // Fill space
            if levels_read > data_read {
                def_levels_buffer.iter().for_each(|def_levels_buffer| {
                    let (mut level_pos, mut data_pos) = (levels_read, data_read);
                    while level_pos > 0 && data_pos > 0 {
                        if def_levels_buffer[num_read + level_pos - 1]
                            == self.column_desc.max_def_level()
                        {
                            cur_data_buf.swap(level_pos - 1, data_pos - 1);
                            level_pos -= 1;
                            data_pos -= 1;
                        } else {
                            level_pos -= 1;
                        }
                    }
                });
            }

            let values_read = max(levels_read, data_read);
            num_read += values_read;
            // current page exhausted && page iterator exhausted
            if values_read < num_to_read && !self.next_column_reader()? {
                break;
            }
        }

        data_buffer.truncate(num_read);
        def_levels_buffer
            .iter_mut()
            .for_each(|buf| buf.truncate(num_read));
        rep_levels_buffer
            .iter_mut()
            .for_each(|buf| buf.truncate(num_read));

        self.def_levels_buffer = def_levels_buffer;
        self.rep_levels_buffer = rep_levels_buffer;

        let data: Vec<Option<T::T>> = if self.def_levels_buffer.is_some() {
            data_buffer
                .into_iter()
                .zip(self.def_levels_buffer.as_ref().unwrap().iter())
                .map(|(t, def_level)| {
                    if *def_level == self.column_desc.max_def_level() {
                        Some(t)
                    } else {
                        None
                    }
                })
                .collect()
        } else {
            data_buffer.into_iter().map(Some).collect()
        };

        let mut array = self.converter.convert(data)?;

        if let ArrowType::Dictionary(_, _) = self.data_type {
            array = arrow::compute::cast(&array, &self.data_type)?;
        }

        Ok(array)
    }

    fn get_def_levels(&self) -> Option<&[i16]> {
        self.def_levels_buffer.as_deref()
    }

    fn get_rep_levels(&self) -> Option<&[i16]> {
        self.rep_levels_buffer.as_deref()
    }
}

impl<T, C> ComplexObjectArrayReader<T, C>
where
    T: DataType,
    C: Converter<Vec<Option<T::T>>, ArrayRef> + 'static,
{
    fn new(
        pages: Box<dyn PageIterator>,
        column_desc: ColumnDescPtr,
        converter: C,
        arrow_type: Option<ArrowType>,
    ) -> Result<Self> {
        let data_type = match arrow_type {
            Some(t) => t,
            None => parquet_to_arrow_field(column_desc.as_ref())?
                .data_type()
                .clone(),
        };

        Ok(Self {
            data_type,
            pages,
            def_levels_buffer: None,
            rep_levels_buffer: None,
            column_desc,
            column_reader: None,
            converter,
            _parquet_type_marker: PhantomData,
            _converter_marker: PhantomData,
        })
    }

    fn next_column_reader(&mut self) -> Result<bool> {
        Ok(match self.pages.next() {
            Some(page) => {
                self.column_reader =
                    Some(ColumnReaderImpl::<T>::new(self.column_desc.clone(), page?));
                true
            }
            None => false,
        })
    }
}

/// Implementation of list array reader.
pub struct ListArrayReader<OffsetSize: OffsetSizeTrait> {
    item_reader: Box<dyn ArrayReader>,
    data_type: ArrowType,
    item_type: ArrowType,
    list_def_level: i16,
    list_rep_level: i16,
    def_level_buffer: Option<Buffer>,
    rep_level_buffer: Option<Buffer>,
    _marker: PhantomData<OffsetSize>,
}

impl<OffsetSize: OffsetSizeTrait> ListArrayReader<OffsetSize> {
    /// Construct list array reader.
    pub fn new(
        item_reader: Box<dyn ArrayReader>,
        data_type: ArrowType,
        item_type: ArrowType,
        def_level: i16,
        rep_level: i16,
    ) -> Self {
        Self {
            item_reader,
            data_type,
            item_type,
            list_def_level: def_level,
            list_rep_level: rep_level,
            def_level_buffer: None,
            rep_level_buffer: None,
            _marker: PhantomData,
        }
    }
}

macro_rules! remove_primitive_array_indices {
    ($arr: expr, $item_type:ty, $indices:expr) => {{
        let array_data = match $arr.as_any().downcast_ref::<PrimitiveArray<$item_type>>() {
            Some(a) => a,
            _ => return Err(ParquetError::General(format!("Error generating next batch for ListArray: {:?} cannot be downcast to PrimitiveArray", $arr))),
        };
        let mut builder = PrimitiveBuilder::<$item_type>::new($arr.len());
        for i in 0..array_data.len() {
            if !$indices.contains(&i) {
                if array_data.is_null(i) {
                    builder.append_null()?;
                } else {
                    builder.append_value(array_data.value(i))?;
                }
            }
        }
        Ok(Arc::new(builder.finish()))
    }};
}

macro_rules! remove_array_indices_custom_builder {
    ($arr: expr, $array_type:ty, $item_builder:ident, $indices:expr) => {{
        let array_data = match $arr.as_any().downcast_ref::<$array_type>() {
            Some(a) => a,
            _ => return Err(ParquetError::General(format!("Error generating next batch for ListArray: {:?} cannot be downcast to PrimitiveArray", $arr))),
        };
        let mut builder = $item_builder::new(array_data.len());

        for i in 0..array_data.len() {
            if !$indices.contains(&i) {
                if array_data.is_null(i) {
                    builder.append_null()?;
                } else {
                    builder.append_value(array_data.value(i))?;
                }
            }
        }
        Ok(Arc::new(builder.finish()))
    }};
}

macro_rules! remove_fixed_size_binary_array_indices {
    ($arr: expr, $array_type:ty, $item_builder:ident, $indices:expr, $len:expr) => {{
        let array_data = match $arr.as_any().downcast_ref::<$array_type>() {
            Some(a) => a,
            _ => return Err(ParquetError::General(format!("Error generating next batch for ListArray: {:?} cannot be downcast to PrimitiveArray", $arr))),
        };
        let mut builder = FixedSizeBinaryBuilder::new(array_data.len(), $len);
        for i in 0..array_data.len() {
            if !$indices.contains(&i) {
                if array_data.is_null(i) {
                    builder.append_null()?;
                } else {
                    builder.append_value(array_data.value(i))?;
                }
            }
        }
        Ok(Arc::new(builder.finish()))
    }};
}

fn remove_indices(
    arr: ArrayRef,
    item_type: ArrowType,
    indices: Vec<usize>,
) -> Result<ArrayRef> {
    match item_type {
        ArrowType::UInt8 => remove_primitive_array_indices!(arr, ArrowUInt8Type, indices),
        ArrowType::UInt16 => {
            remove_primitive_array_indices!(arr, ArrowUInt16Type, indices)
        }
        ArrowType::UInt32 => {
            remove_primitive_array_indices!(arr, ArrowUInt32Type, indices)
        }
        ArrowType::UInt64 => {
            remove_primitive_array_indices!(arr, ArrowUInt64Type, indices)
        }
        ArrowType::Int8 => remove_primitive_array_indices!(arr, ArrowInt8Type, indices),
        ArrowType::Int16 => remove_primitive_array_indices!(arr, ArrowInt16Type, indices),
        ArrowType::Int32 => remove_primitive_array_indices!(arr, ArrowInt32Type, indices),
        ArrowType::Int64 => remove_primitive_array_indices!(arr, ArrowInt64Type, indices),
        ArrowType::Float32 => {
            remove_primitive_array_indices!(arr, ArrowFloat32Type, indices)
        }
        ArrowType::Float64 => {
            remove_primitive_array_indices!(arr, ArrowFloat64Type, indices)
        }
<<<<<<< HEAD
        ArrowType::Boolean => remove_array_indices_custom_builder!(
            arr,
            BooleanArray,
            BooleanBuilder,
            indices
        ),
        ArrowType::Date32(_) => {
=======
        ArrowType::Boolean => {
            remove_array_indices_custom_builder!(
                arr,
                BooleanArray,
                BooleanBuilder,
                indices
            )
        }
        ArrowType::Date32 => {
>>>>>>> 4363fefe
            remove_primitive_array_indices!(arr, ArrowDate32Type, indices)
        }
        ArrowType::Date64 => {
            remove_primitive_array_indices!(arr, ArrowDate64Type, indices)
        }
        ArrowType::Time32(ArrowTimeUnit::Second) => {
            remove_primitive_array_indices!(arr, ArrowTime32SecondType, indices)
        }
        ArrowType::Time32(ArrowTimeUnit::Millisecond) => {
            remove_primitive_array_indices!(arr, ArrowTime32MillisecondType, indices)
        }
        ArrowType::Time64(ArrowTimeUnit::Microsecond) => {
            remove_primitive_array_indices!(arr, ArrowTime64MicrosecondType, indices)
        }
        ArrowType::Time64(ArrowTimeUnit::Nanosecond) => {
            remove_primitive_array_indices!(arr, ArrowTime64NanosecondType, indices)
        }
        ArrowType::Duration(ArrowTimeUnit::Second) => {
            remove_primitive_array_indices!(arr, ArrowDurationSecondType, indices)
        }
        ArrowType::Duration(ArrowTimeUnit::Millisecond) => {
            remove_primitive_array_indices!(arr, ArrowDurationMillisecondType, indices)
        }
        ArrowType::Duration(ArrowTimeUnit::Microsecond) => {
            remove_primitive_array_indices!(arr, ArrowDurationMicrosecondType, indices)
        }
        ArrowType::Duration(ArrowTimeUnit::Nanosecond) => {
            remove_primitive_array_indices!(arr, ArrowDurationNanosecondType, indices)
        }
        ArrowType::Timestamp(ArrowTimeUnit::Second, _) => {
            remove_primitive_array_indices!(arr, ArrowTimestampSecondType, indices)
        }
        ArrowType::Timestamp(ArrowTimeUnit::Millisecond, _) => {
            remove_primitive_array_indices!(arr, ArrowTimestampMillisecondType, indices)
        }
        ArrowType::Timestamp(ArrowTimeUnit::Microsecond, _) => {
            remove_primitive_array_indices!(arr, ArrowTimestampMicrosecondType, indices)
        }
        ArrowType::Timestamp(ArrowTimeUnit::Nanosecond, _) => {
            remove_primitive_array_indices!(arr, ArrowTimestampNanosecondType, indices)
        }
        ArrowType::Utf8 => {
            remove_array_indices_custom_builder!(arr, StringArray, StringBuilder, indices)
        }
        ArrowType::Binary => {
            remove_array_indices_custom_builder!(arr, BinaryArray, BinaryBuilder, indices)
        }
        ArrowType::FixedSizeBinary(size) => remove_fixed_size_binary_array_indices!(
            arr,
            FixedSizeBinaryArray,
            FixedSizeBinaryBuilder,
            indices,
            size
        ),
        _ => Err(ParquetError::General(format!(
            "ListArray of type List({:?}) is not supported by array_reader",
            item_type
        ))),
    }
}

/// Implementation of ListArrayReader. Nested lists and lists of structs are not yet supported.
impl<OffsetSize: OffsetSizeTrait> ArrayReader for ListArrayReader<OffsetSize> {
    fn as_any(&self) -> &dyn Any {
        self
    }

    /// Returns data type.
    /// This must be a List.
    fn get_data_type(&self) -> &ArrowType {
        &self.data_type
    }

    fn next_batch(&mut self, batch_size: usize) -> Result<ArrayRef> {
        let next_batch_array = self.item_reader.next_batch(batch_size)?;
        let item_type = self.item_reader.get_data_type().clone();

        if next_batch_array.len() == 0 {
            return Ok(new_empty_array(&self.data_type));
        }
        let def_levels = self
            .item_reader
            .get_def_levels()
            .ok_or_else(|| ArrowError("item_reader def levels are None.".to_string()))?;
        let rep_levels = self
            .item_reader
            .get_rep_levels()
            .ok_or_else(|| ArrowError("item_reader rep levels are None.".to_string()))?;

        if !((def_levels.len() == rep_levels.len())
            && (rep_levels.len() == next_batch_array.len()))
        {
            return Err(ArrowError(
                "Expected item_reader def_levels and rep_levels to be same length as batch".to_string(),
            ));
        }

        // List definitions can be encoded as 4 values:
        // - n + 0: the list slot is null
        // - n + 1: the list slot is not null, but is empty (i.e. [])
        // - n + 2: the list slot is not null, but its child is empty (i.e. [ null ])
        // - n + 3: the list slot is not null, and its child is not empty
        // Where n is the max definition level of the list's parent.
        // If a Parquet schema's only leaf is the list, then n = 0.

        // TODO: ARROW-10391 - add a test case with a non-nullable child, check if max is 3
        let list_field_type = match self.get_data_type() {
            ArrowType::List(field)
            | ArrowType::FixedSizeList(field, _)
            | ArrowType::LargeList(field) => field,
            _ => {
                // Panic: this is safe as we only write lists from list datatypes
                unreachable!()
            }
        };
        let max_list_def_range = if list_field_type.is_nullable() { 3 } else { 2 };
        let max_list_definition = *(def_levels.iter().max().unwrap());
        // TODO: ARROW-10391 - Find a reliable way of validating deeply-nested lists
        // debug_assert!(
        //     max_list_definition >= max_list_def_range,
        //     "Lift definition max less than range"
        // );
        let list_null_def = max_list_definition - max_list_def_range;
        let list_empty_def = max_list_definition - 1;
        let mut null_list_indices: Vec<usize> = Vec::new();
        for i in 0..def_levels.len() {
            if def_levels[i] == list_null_def {
                null_list_indices.push(i);
            }
        }
        let batch_values = match null_list_indices.len() {
            0 => next_batch_array.clone(),
            _ => remove_indices(next_batch_array.clone(), item_type, null_list_indices)?,
        };

        // null list has def_level = 0
        // empty list has def_level = 1
        // null item in a list has def_level = 2
        // non-null item has def_level = 3
        // first item in each list has rep_level = 0, subsequent items have rep_level = 1

        let mut offsets: Vec<OffsetSize> = Vec::new();
        let mut cur_offset = OffsetSize::zero();
        for i in 0..rep_levels.len() {
            if rep_levels[i] == 0 {
                offsets.push(cur_offset)
            }
            if def_levels[i] >= list_empty_def {
                cur_offset += OffsetSize::one();
            }
        }
        offsets.push(cur_offset);

        let num_bytes = bit_util::ceil(offsets.len(), 8);
        let mut null_buf = MutableBuffer::new(num_bytes).with_bitset(num_bytes, false);
        let null_slice = null_buf.as_slice_mut();
        let mut list_index = 0;
        for i in 0..rep_levels.len() {
            if rep_levels[i] == 0 && def_levels[i] != 0 {
                bit_util::set_bit(null_slice, list_index);
            }
            if rep_levels[i] == 0 {
                list_index += 1;
            }
        }
        let value_offsets = Buffer::from(&offsets.to_byte_slice());

        let list_data = ArrayData::builder(self.get_data_type().clone())
            .len(offsets.len() - 1)
            .add_buffer(value_offsets)
            .add_child_data(batch_values.data().clone())
            .null_bit_buffer(null_buf.into())
            .offset(next_batch_array.offset())
            .build();

        let result_array = GenericListArray::<OffsetSize>::from(list_data);
        Ok(Arc::new(result_array))
    }

    fn get_def_levels(&self) -> Option<&[i16]> {
        self.def_level_buffer
            .as_ref()
            .map(|buf| unsafe { buf.typed_data() })
    }

    fn get_rep_levels(&self) -> Option<&[i16]> {
        self.rep_level_buffer
            .as_ref()
            .map(|buf| unsafe { buf.typed_data() })
    }
}

/// Implementation of struct array reader.
pub struct StructArrayReader {
    children: Vec<Box<dyn ArrayReader>>,
    data_type: ArrowType,
    struct_def_level: i16,
    struct_rep_level: i16,
    def_level_buffer: Option<Buffer>,
    rep_level_buffer: Option<Buffer>,
}

impl StructArrayReader {
    /// Construct struct array reader.
    pub fn new(
        data_type: ArrowType,
        children: Vec<Box<dyn ArrayReader>>,
        def_level: i16,
        rep_level: i16,
    ) -> Self {
        Self {
            data_type,
            children,
            struct_def_level: def_level,
            struct_rep_level: rep_level,
            def_level_buffer: None,
            rep_level_buffer: None,
        }
    }
}

impl ArrayReader for StructArrayReader {
    fn as_any(&self) -> &dyn Any {
        self
    }

    /// Returns data type.
    /// This must be a struct.
    fn get_data_type(&self) -> &ArrowType {
        &self.data_type
    }

    /// Read `batch_size` struct records.
    ///
    /// Definition levels of struct array is calculated as following:
    /// ```ignore
    /// def_levels[i] = min(child1_def_levels[i], child2_def_levels[i], ...,
    /// childn_def_levels[i]);
    /// ```
    ///
    /// Repetition levels of struct array is calculated as following:
    /// ```ignore
    /// rep_levels[i] = child1_rep_levels[i];
    /// ```
    ///
    /// The null bitmap of struct array is calculated from def_levels:
    /// ```ignore
    /// null_bitmap[i] = (def_levels[i] >= self.def_level);
    /// ```
    fn next_batch(&mut self, batch_size: usize) -> Result<ArrayRef> {
        if self.children.is_empty() {
            self.def_level_buffer = None;
            self.rep_level_buffer = None;
            return Ok(Arc::new(StructArray::from(Vec::new())));
        }

        let children_array = self
            .children
            .iter_mut()
            .map(|reader| reader.next_batch(batch_size))
            .try_fold(
                Vec::new(),
                |mut result, child_array| -> Result<Vec<ArrayRef>> {
                    result.push(child_array?);
                    Ok(result)
                },
            )?;

        // check that array child data has same size
        let children_array_len =
            children_array.first().map(|arr| arr.len()).ok_or_else(|| {
                general_err!("Struct array reader should have at least one child!")
            })?;

        let all_children_len_eq = children_array
            .iter()
            .all(|arr| arr.len() == children_array_len);
        if !all_children_len_eq {
            return Err(general_err!("Not all children array length are the same!"));
        }

        // calculate struct def level data
        let buffer_size = children_array_len * size_of::<i16>();
        let mut def_level_data_buffer = MutableBuffer::new(buffer_size);
        def_level_data_buffer.resize(buffer_size, 0);

        let def_level_data = def_level_data_buffer.typed_data_mut();

        def_level_data
            .iter_mut()
            .for_each(|v| *v = self.struct_def_level);

        for child in &self.children {
            if let Some(current_child_def_levels) = child.get_def_levels() {
                if current_child_def_levels.len() != children_array_len {
                    return Err(general_err!("Child array length are not equal!"));
                } else {
                    for i in 0..children_array_len {
                        def_level_data[i] =
                            min(def_level_data[i], current_child_def_levels[i]);
                    }
                }
            }
        }

        // calculate bitmap for current array
        let mut bitmap_builder = BooleanBufferBuilder::new(children_array_len);
        for def_level in def_level_data {
            let not_null = *def_level >= self.struct_def_level;
            bitmap_builder.append(not_null);
        }

        // Now we can build array data
        let array_data = ArrayDataBuilder::new(self.data_type.clone())
            .len(children_array_len)
            .null_bit_buffer(bitmap_builder.finish())
            .child_data(
                children_array
                    .iter()
                    .map(|x| x.data().clone())
                    .collect::<Vec<ArrayData>>(),
            )
            .build();

        // calculate struct rep level data, since struct doesn't add to repetition
        // levels, here we just need to keep repetition levels of first array
        // TODO: Verify that all children array reader has same repetition levels
        let rep_level_data = self
            .children
            .first()
            .ok_or_else(|| {
                general_err!("Struct array reader should have at least one child!")
            })?
            .get_rep_levels()
            .map(|data| -> Result<Buffer> {
                let mut buffer = Int16BufferBuilder::new(children_array_len);
                buffer.append_slice(data);
                Ok(buffer.finish())
            })
            .transpose()?;

        self.def_level_buffer = Some(def_level_data_buffer.into());
        self.rep_level_buffer = rep_level_data;
        Ok(Arc::new(StructArray::from(array_data)))
    }

    fn get_def_levels(&self) -> Option<&[i16]> {
        self.def_level_buffer
            .as_ref()
            .map(|buf| unsafe { buf.typed_data() })
    }

    fn get_rep_levels(&self) -> Option<&[i16]> {
        self.rep_level_buffer
            .as_ref()
            .map(|buf| unsafe { buf.typed_data() })
    }
}

/// Create array reader from parquet schema, column indices, and parquet file reader.
pub fn build_array_reader<T>(
    parquet_schema: SchemaDescPtr,
    arrow_schema: Schema,
    column_indices: T,
    file_reader: Arc<dyn FileReader>,
) -> Result<Box<dyn ArrayReader>>
where
    T: IntoIterator<Item = usize>,
{
    let mut leaves = HashMap::<*const Type, usize>::new();

    let mut filtered_root_names = HashSet::<String>::new();

    for c in column_indices {
        let column = parquet_schema.column(c).self_type() as *const Type;

        leaves.insert(column, c);

        let root = parquet_schema.get_column_root_ptr(c);
        filtered_root_names.insert(root.name().to_string());
    }

    if leaves.is_empty() {
        return Err(general_err!("Can't build array reader without columns!"));
    }

    // Only pass root fields that take part in the projection
    // to avoid traversal of columns that are not read.
    // TODO: also prune unread parts of the tree in child structures
    let filtered_root_fields = parquet_schema
        .root_schema()
        .get_fields()
        .iter()
        .filter(|field| filtered_root_names.contains(field.name()))
        .cloned()
        .collect::<Vec<_>>();

    let proj = Type::GroupType {
        basic_info: parquet_schema.root_schema().get_basic_info().clone(),
        fields: filtered_root_fields,
    };

    ArrayReaderBuilder::new(
        Arc::new(proj),
        Arc::new(arrow_schema),
        Arc::new(leaves),
        file_reader,
    )
    .build_array_reader()
}

/// Used to build array reader.
struct ArrayReaderBuilder {
    root_schema: TypePtr,
    arrow_schema: Arc<Schema>,
    // Key: columns that need to be included in final array builder
    // Value: column index in schema
    columns_included: Arc<HashMap<*const Type, usize>>,
    file_reader: Arc<dyn FileReader>,
}

/// Used in type visitor.
#[derive(Clone)]
struct ArrayReaderBuilderContext {
    def_level: i16,
    rep_level: i16,
    path: ColumnPath,
}

impl Default for ArrayReaderBuilderContext {
    fn default() -> Self {
        Self {
            def_level: 0i16,
            rep_level: 0i16,
            path: ColumnPath::new(Vec::new()),
        }
    }
}

/// Create array reader by visiting schema.
impl<'a> TypeVisitor<Option<Box<dyn ArrayReader>>, &'a ArrayReaderBuilderContext>
    for ArrayReaderBuilder
{
    /// Build array reader for primitive type.
    /// Currently we don't have a list reader implementation, so repeated type is not
    /// supported yet.
    fn visit_primitive(
        &mut self,
        cur_type: TypePtr,
        context: &'a ArrayReaderBuilderContext,
    ) -> Result<Option<Box<dyn ArrayReader>>> {
        if self.is_included(cur_type.as_ref()) {
            let mut new_context = context.clone();
            new_context.path.append(vec![cur_type.name().to_string()]);

            match cur_type.get_basic_info().repetition() {
                Repetition::REPEATED => {
                    new_context.def_level += 1;
                    new_context.rep_level += 1;
                }
                Repetition::OPTIONAL => {
                    new_context.def_level += 1;
                }
                _ => (),
            }

            let reader =
                self.build_for_primitive_type_inner(cur_type.clone(), &new_context)?;

            if cur_type.get_basic_info().repetition() == Repetition::REPEATED {
                Err(ArrowError(
                    "Reading repeated field is not supported yet!".to_string(),
                ))
            } else {
                Ok(Some(reader))
            }
        } else {
            Ok(None)
        }
    }

    /// Build array reader for struct type.
    fn visit_struct(
        &mut self,
        cur_type: Arc<Type>,
        context: &'a ArrayReaderBuilderContext,
    ) -> Result<Option<Box<dyn ArrayReader>>> {
        let mut new_context = context.clone();
        new_context.path.append(vec![cur_type.name().to_string()]);

        if cur_type.get_basic_info().has_repetition() {
            match cur_type.get_basic_info().repetition() {
                Repetition::REPEATED => {
                    new_context.def_level += 1;
                    new_context.rep_level += 1;
                }
                Repetition::OPTIONAL => {
                    new_context.def_level += 1;
                }
                _ => (),
            }
        }

        if let Some(reader) = self.build_for_struct_type_inner(&cur_type, &new_context)? {
            if cur_type.get_basic_info().has_repetition()
                && cur_type.get_basic_info().repetition() == Repetition::REPEATED
            {
                Err(ArrowError(
                    "Reading repeated field is not supported yet!".to_string(),
                ))
            } else {
                Ok(Some(reader))
            }
        } else {
            Ok(None)
        }
    }

    /// Build array reader for map type.
    /// Currently this is not supported.
    fn visit_map(
        &mut self,
        _cur_type: Arc<Type>,
        _context: &'a ArrayReaderBuilderContext,
    ) -> Result<Option<Box<dyn ArrayReader>>> {
        Err(ArrowError(
            "Reading parquet map array into arrow is not supported yet!".to_string(),
        ))
    }

    /// Build array reader for list type.
    fn visit_list_with_item(
        &mut self,
        list_type: Arc<Type>,
        item_type: Arc<Type>,
        context: &'a ArrayReaderBuilderContext,
    ) -> Result<Option<Box<dyn ArrayReader>>> {
        let list_child = &list_type
            .get_fields()
            .first()
            .ok_or_else(|| ArrowError("List field must have a child.".to_string()))?;
        let mut new_context = context.clone();

        new_context.path.append(vec![list_type.name().to_string()]);

        match list_type.get_basic_info().repetition() {
            Repetition::REPEATED => {
                new_context.def_level += 1;
                new_context.rep_level += 1;
            }
            Repetition::OPTIONAL => {
                new_context.def_level += 1;
            }
            _ => (),
        }

        match list_child.get_basic_info().repetition() {
            Repetition::REPEATED => {
                new_context.def_level += 1;
                new_context.rep_level += 1;
            }
            Repetition::OPTIONAL => {
                new_context.def_level += 1;
            }
            _ => (),
        }

        let item_reader = self
            .dispatch(item_type.clone(), &new_context)
            .unwrap()
            .unwrap();

        let item_reader_type = item_reader.get_data_type().clone();

        match item_reader_type {
            ArrowType::List(_)
            | ArrowType::FixedSizeList(_, _)
            | ArrowType::Struct(_)
            | ArrowType::Dictionary(_, _) => Err(ArrowError(format!(
                "reading List({:?}) into arrow not supported yet",
                item_type
            ))),
            _ => {
                let arrow_type = self
                    .arrow_schema
                    .field_with_name(list_type.name())
                    .ok()
                    .map(|f| f.data_type().to_owned())
                    .unwrap_or_else(|| {
                        ArrowType::List(Box::new(Field::new(
                            list_type.name(),
                            item_reader_type.clone(),
                            list_type.is_optional(),
                        )))
                    });

                let list_array_reader: Box<dyn ArrayReader> = match arrow_type {
                    ArrowType::List(_) => Box::new(ListArrayReader::<i32>::new(
                        item_reader,
                        arrow_type,
                        item_reader_type,
                        new_context.def_level,
                        new_context.rep_level,
                    )),
                    ArrowType::LargeList(_) => Box::new(ListArrayReader::<i64>::new(
                        item_reader,
                        arrow_type,
                        item_reader_type,
                        new_context.def_level,
                        new_context.rep_level,
                    )),

                    _ => {
                        return Err(ArrowError(format!(
                        "creating ListArrayReader with type {:?} should be unreachable",
                        arrow_type
                    )))
                    }
                };

                Ok(Some(list_array_reader))
            }
        }
    }
}

impl<'a> ArrayReaderBuilder {
    /// Construct array reader builder.
    fn new(
        root_schema: TypePtr,
        arrow_schema: Arc<Schema>,
        columns_included: Arc<HashMap<*const Type, usize>>,
        file_reader: Arc<dyn FileReader>,
    ) -> Self {
        Self {
            root_schema,
            arrow_schema,
            columns_included,
            file_reader,
        }
    }

    /// Main entry point.
    fn build_array_reader(&mut self) -> Result<Box<dyn ArrayReader>> {
        let context = ArrayReaderBuilderContext::default();

        self.visit_struct(self.root_schema.clone(), &context)
            .and_then(|reader_opt| {
                reader_opt.ok_or_else(|| general_err!("Failed to build array reader!"))
            })
    }

    // Utility functions

    /// Check whether one column in included in this array reader builder.
    fn is_included(&self, t: &Type) -> bool {
        self.columns_included.contains_key(&(t as *const Type))
    }

    /// Creates primitive array reader for each primitive type.
    fn build_for_primitive_type_inner(
        &self,
        cur_type: TypePtr,
        context: &'a ArrayReaderBuilderContext,
    ) -> Result<Box<dyn ArrayReader>> {
        let column_desc = Arc::new(ColumnDescriptor::new(
            cur_type.clone(),
            context.def_level,
            context.rep_level,
            context.path.clone(),
        ));
        let page_iterator = Box::new(FilePageIterator::new(
            self.columns_included[&(cur_type.as_ref() as *const Type)],
            self.file_reader.clone(),
        )?);

        let arrow_type: Option<ArrowType> = match self.get_arrow_field(&cur_type, context)
        {
            Some(f) => Some(f.data_type().clone()),
            _ => None,
        };

        match cur_type.get_physical_type() {
            PhysicalType::BOOLEAN => Ok(Box::new(PrimitiveArrayReader::<BoolType>::new(
                page_iterator,
                column_desc,
                arrow_type,
            )?)),
            PhysicalType::INT32 => {
                if let Some(ArrowType::Null) = arrow_type {
                    Ok(Box::new(NullArrayReader::<Int32Type>::new(
                        page_iterator,
                        column_desc,
                    )?))
                } else {
                    Ok(Box::new(PrimitiveArrayReader::<Int32Type>::new(
                        page_iterator,
                        column_desc,
                        arrow_type,
                    )?))
                }
            }
            PhysicalType::INT64 => Ok(Box::new(PrimitiveArrayReader::<Int64Type>::new(
                page_iterator,
                column_desc,
                arrow_type,
            )?)),
            PhysicalType::INT96 => {
                // get the optional timezone information from arrow type
                let timezone = arrow_type
                    .as_ref()
                    .map(|data_type| {
                        if let ArrowType::Timestamp(_, tz) = data_type {
                            tz.clone()
                        } else {
                            None
                        }
                    })
                    .flatten();
                let converter = Int96Converter::new(Int96ArrayConverter { timezone });
                Ok(Box::new(ComplexObjectArrayReader::<
                    Int96Type,
                    Int96Converter,
                >::new(
                    page_iterator,
                    column_desc,
                    converter,
                    arrow_type,
                )?))
            }
            PhysicalType::FLOAT => Ok(Box::new(PrimitiveArrayReader::<FloatType>::new(
                page_iterator,
                column_desc,
                arrow_type,
            )?)),
            PhysicalType::DOUBLE => {
                Ok(Box::new(PrimitiveArrayReader::<DoubleType>::new(
                    page_iterator,
                    column_desc,
                    arrow_type,
                )?))
            }
            PhysicalType::BYTE_ARRAY => {
                if cur_type.get_basic_info().converted_type() == ConvertedType::UTF8 {
                    if let Some(ArrowType::LargeUtf8) = arrow_type {
                        let converter =
                            LargeUtf8Converter::new(LargeUtf8ArrayConverter {});
                        Ok(Box::new(ComplexObjectArrayReader::<
                            ByteArrayType,
                            LargeUtf8Converter,
                        >::new(
                            page_iterator,
                            column_desc,
                            converter,
                            arrow_type,
                        )?))
                    } else {
                        let converter = Utf8Converter::new(Utf8ArrayConverter {});
                        Ok(Box::new(ComplexObjectArrayReader::<
                            ByteArrayType,
                            Utf8Converter,
                        >::new(
                            page_iterator,
                            column_desc,
                            converter,
                            arrow_type,
                        )?))
                    }
                } else if let Some(ArrowType::LargeBinary) = arrow_type {
                    let converter =
                        LargeBinaryConverter::new(LargeBinaryArrayConverter {});
                    Ok(Box::new(ComplexObjectArrayReader::<
                        ByteArrayType,
                        LargeBinaryConverter,
                    >::new(
                        page_iterator,
                        column_desc,
                        converter,
                        arrow_type,
                    )?))
                } else {
                    let converter = BinaryConverter::new(BinaryArrayConverter {});
                    Ok(Box::new(ComplexObjectArrayReader::<
                        ByteArrayType,
                        BinaryConverter,
                    >::new(
                        page_iterator,
                        column_desc,
                        converter,
                        arrow_type,
                    )?))
                }
            }
            PhysicalType::FIXED_LEN_BYTE_ARRAY
                if cur_type.get_basic_info().converted_type()
                    == ConvertedType::DECIMAL =>
            {
                let converter = DecimalConverter::new(DecimalArrayConverter::new(
                    cur_type.get_precision(),
                    cur_type.get_scale(),
                ));
                Ok(Box::new(ComplexObjectArrayReader::<
                    FixedLenByteArrayType,
                    DecimalConverter,
                >::new(
                    page_iterator,
                    column_desc,
                    converter,
                    arrow_type,
                )?))
            }
            PhysicalType::FIXED_LEN_BYTE_ARRAY => {
                if cur_type.get_basic_info().converted_type() == ConvertedType::INTERVAL {
                    let byte_width = match *cur_type {
                        Type::PrimitiveType {
                            ref type_length, ..
                        } => *type_length,
                        _ => {
                            return Err(ArrowError(
                                "Expected a physical type, not a group type".to_string(),
                            ))
                        }
                    };
                    if byte_width != 12 {
                        return Err(ArrowError(format!(
                            "Parquet interval type should have length of 12, found {}",
                            byte_width
                        )));
                    }
                    match arrow_type {
                        Some(ArrowType::Interval(IntervalUnit::DayTime)) => {
                            let converter = IntervalDayTimeConverter::new(
                                IntervalDayTimeArrayConverter {},
                            );
                            Ok(Box::new(ComplexObjectArrayReader::<
                                FixedLenByteArrayType,
                                IntervalDayTimeConverter,
                            >::new(
                                page_iterator,
                                column_desc,
                                converter,
                                arrow_type,
                            )?))
                        }
                        Some(ArrowType::Interval(IntervalUnit::YearMonth)) => {
                            let converter = IntervalYearMonthConverter::new(
                                IntervalYearMonthArrayConverter {},
                            );
                            Ok(Box::new(ComplexObjectArrayReader::<
                                FixedLenByteArrayType,
                                IntervalYearMonthConverter,
                            >::new(
                                page_iterator,
                                column_desc,
                                converter,
                                arrow_type,
                            )?))
                        }
                        Some(t) => Err(ArrowError(format!(
                            "Cannot write a Parquet interval to {:?}",
                            t
                        ))),
                        None => {
                            // we do not support an interval not matched to an Arrow type,
                            // because we risk data loss as we won't know which of the 12 bytes
                            // are or should be populated
                            Err(ArrowError(
                                "Cannot write a Parquet interval with no Arrow type specified.
                                There is a risk of data loss as Arrow either supports YearMonth or
                                DayTime precision. Without the Arrow type, we cannot infer the type.
                                ".to_string()
                            ))
                        }
                    }
                } else {
                    let byte_width = match *cur_type {
                        Type::PrimitiveType {
                            ref type_length, ..
                        } => *type_length,
                        _ => {
                            return Err(ArrowError(
                                "Expected a physical type, not a group type".to_string(),
                            ))
                        }
                    };
                    let converter = FixedLenBinaryConverter::new(
                        FixedSizeArrayConverter::new(byte_width),
                    );
                    Ok(Box::new(ComplexObjectArrayReader::<
                        FixedLenByteArrayType,
                        FixedLenBinaryConverter,
                    >::new(
                        page_iterator,
                        column_desc,
                        converter,
                        arrow_type,
                    )?))
                }
            }
        }
    }

    /// Constructs struct array reader without considering repetition.
    fn build_for_struct_type_inner(
        &mut self,
        cur_type: &Type,
        context: &'a ArrayReaderBuilderContext,
    ) -> Result<Option<Box<dyn ArrayReader>>> {
        let mut fields = Vec::with_capacity(cur_type.get_fields().len());
        let mut children_reader = Vec::with_capacity(cur_type.get_fields().len());

        for child in cur_type.get_fields() {
            let mut struct_context = context.clone();
            if let Some(child_reader) = self.dispatch(child.clone(), context)? {
                // TODO: this results in calling get_arrow_field twice, it could be reused
                // from child_reader above, by making child_reader carry its `Field`
                struct_context.path.append(vec![child.name().to_string()]);
                let field = match self.get_arrow_field(child, &struct_context) {
                    Some(f) => f.clone(),
                    _ => Field::new(
                        child.name(),
                        child_reader.get_data_type().clone(),
                        child.is_optional(),
                    ),
                };
                fields.push(field);
                children_reader.push(child_reader);
            }
        }

        if !fields.is_empty() {
            let arrow_type = ArrowType::Struct(fields);
            Ok(Some(Box::new(StructArrayReader::new(
                arrow_type,
                children_reader,
                context.def_level,
                context.rep_level,
            ))))
        } else {
            Ok(None)
        }
    }

    fn get_arrow_field(
        &self,
        cur_type: &Type,
        context: &'a ArrayReaderBuilderContext,
    ) -> Option<&Field> {
        let parts: Vec<&str> = context
            .path
            .parts()
            .iter()
            .map(|x| -> &str { x })
            .collect::<Vec<&str>>();

        // If the parts length is one it'll have the top level "schema" type. If
        // it's two then it'll be a top-level type that we can get from the arrow
        // schema directly.
        if parts.len() <= 2 {
            self.arrow_schema.field_with_name(cur_type.name()).ok()
        } else {
            // If it's greater than two then we need to traverse the type path
            // until we find the actual field we're looking for.
            let mut field: Option<&Field> = None;

            for (i, part) in parts.iter().enumerate().skip(1) {
                if i == 1 {
                    field = self.arrow_schema.field_with_name(part).ok();
                } else if let Some(f) = field {
                    if let ArrowType::Struct(fields) = f.data_type() {
                        field = fields.iter().find(|f| f.name() == part)
                    } else {
                        field = None
                    }
                } else {
                    field = None
                }
            }
            field
        }
    }
}

#[cfg(test)]
mod tests {
    use super::*;
    use crate::arrow::converter::Utf8Converter;
    use crate::arrow::schema::parquet_to_arrow_schema;
    use crate::basic::{Encoding, Type as PhysicalType};
    use crate::column::page::{Page, PageReader};
    use crate::data_type::{ByteArray, DataType, Int32Type, Int64Type};
    use crate::errors::Result;
    use crate::file::reader::{FileReader, SerializedFileReader};
    use crate::schema::parser::parse_message_type;
    use crate::schema::types::{ColumnDescPtr, SchemaDescriptor};
    use crate::util::test_common::page_util::{
        DataPageBuilder, DataPageBuilderImpl, InMemoryPageIterator,
    };
    use crate::util::test_common::{get_test_file, make_pages};
    use arrow::array::{
        Array, ArrayRef, LargeListArray, ListArray, PrimitiveArray, StringArray,
        StructArray,
    };
    use arrow::datatypes::{
        ArrowPrimitiveType, DataType as ArrowType, Date32Type as ArrowDate32, Field,
        Int32Type as ArrowInt32, Int64Type as ArrowInt64,
        Time32MillisecondType as ArrowTime32MillisecondArray,
        Time64MicrosecondType as ArrowTime64MicrosecondArray,
        TimestampMicrosecondType as ArrowTimestampMicrosecondType,
        TimestampMillisecondType as ArrowTimestampMillisecondType,
    };
    use rand::distributions::uniform::SampleUniform;
    use rand::{thread_rng, Rng};
    use std::any::Any;
    use std::collections::VecDeque;
    use std::sync::Arc;

    fn make_column_chunks<T: DataType>(
        column_desc: ColumnDescPtr,
        encoding: Encoding,
        num_levels: usize,
        min_value: T::T,
        max_value: T::T,
        def_levels: &mut Vec<i16>,
        rep_levels: &mut Vec<i16>,
        values: &mut Vec<T::T>,
        page_lists: &mut Vec<Vec<Page>>,
        use_v2: bool,
        num_chunks: usize,
    ) where
        T::T: PartialOrd + SampleUniform + Copy,
    {
        for _i in 0..num_chunks {
            let mut pages = VecDeque::new();
            let mut data = Vec::new();
            let mut page_def_levels = Vec::new();
            let mut page_rep_levels = Vec::new();

            make_pages::<T>(
                column_desc.clone(),
                encoding,
                1,
                num_levels,
                min_value,
                max_value,
                &mut page_def_levels,
                &mut page_rep_levels,
                &mut data,
                &mut pages,
                use_v2,
            );

            def_levels.append(&mut page_def_levels);
            rep_levels.append(&mut page_rep_levels);
            values.append(&mut data);
            page_lists.push(Vec::from(pages));
        }
    }

    #[test]
    fn test_primitive_array_reader_empty_pages() {
        // Construct column schema
        let message_type = "
        message test_schema {
          REQUIRED INT32 leaf;
        }
        ";

        let schema = parse_message_type(message_type)
            .map(|t| Arc::new(SchemaDescriptor::new(Arc::new(t))))
            .unwrap();

        let column_desc = schema.column(0);
        let page_iterator = EmptyPageIterator::new(schema);

        let mut array_reader = PrimitiveArrayReader::<Int32Type>::new(
            Box::new(page_iterator),
            column_desc,
            None,
        )
        .unwrap();

        // expect no values to be read
        let array = array_reader.next_batch(50).unwrap();
        assert!(array.is_empty());
    }

    #[test]
    fn test_primitive_array_reader_data() {
        // Construct column schema
        let message_type = "
        message test_schema {
          REQUIRED INT32 leaf;
        }
        ";

        let schema = parse_message_type(message_type)
            .map(|t| Arc::new(SchemaDescriptor::new(Arc::new(t))))
            .unwrap();

        let column_desc = schema.column(0);

        // Construct page iterator
        {
            let mut data = Vec::new();
            let mut page_lists = Vec::new();
            make_column_chunks::<Int32Type>(
                column_desc.clone(),
                Encoding::PLAIN,
                100,
                1,
                200,
                &mut Vec::new(),
                &mut Vec::new(),
                &mut data,
                &mut page_lists,
                true,
                2,
            );
            let page_iterator =
                InMemoryPageIterator::new(schema, column_desc.clone(), page_lists);

            let mut array_reader = PrimitiveArrayReader::<Int32Type>::new(
                Box::new(page_iterator),
                column_desc,
                None,
            )
            .unwrap();

            // Read first 50 values, which are all from the first column chunk
            let array = array_reader.next_batch(50).unwrap();
            let array = array
                .as_any()
                .downcast_ref::<PrimitiveArray<ArrowInt32>>()
                .unwrap();

            assert_eq!(
                &PrimitiveArray::<ArrowInt32>::from(data[0..50].to_vec()),
                array
            );

            // Read next 100 values, the first 50 ones are from the first column chunk,
            // and the last 50 ones are from the second column chunk
            let array = array_reader.next_batch(100).unwrap();
            let array = array
                .as_any()
                .downcast_ref::<PrimitiveArray<ArrowInt32>>()
                .unwrap();

            assert_eq!(
                &PrimitiveArray::<ArrowInt32>::from(data[50..150].to_vec()),
                array
            );

            // Try to read 100 values, however there are only 50 values
            let array = array_reader.next_batch(100).unwrap();
            let array = array
                .as_any()
                .downcast_ref::<PrimitiveArray<ArrowInt32>>()
                .unwrap();

            assert_eq!(
                &PrimitiveArray::<ArrowInt32>::from(data[150..200].to_vec()),
                array
            );
        }
    }

    macro_rules! test_primitive_array_reader_one_type {
        ($arrow_parquet_type:ty, $physical_type:expr, $converted_type_str:expr, $result_arrow_type:ty, $result_arrow_cast_type:ty, $result_primitive_type:ty) => {{
            let message_type = format!(
                "
            message test_schema {{
              REQUIRED {:?} leaf ({});
          }}
            ",
                $physical_type, $converted_type_str
            );
            let schema = parse_message_type(&message_type)
                .map(|t| Arc::new(SchemaDescriptor::new(Arc::new(t))))
                .unwrap();

            let column_desc = schema.column(0);

            // Construct page iterator
            {
                let mut data = Vec::new();
                let mut page_lists = Vec::new();
                make_column_chunks::<$arrow_parquet_type>(
                    column_desc.clone(),
                    Encoding::PLAIN,
                    100,
                    1,
                    200,
                    &mut Vec::new(),
                    &mut Vec::new(),
                    &mut data,
                    &mut page_lists,
                    true,
                    2,
                );
                let page_iterator = InMemoryPageIterator::new(
                    schema.clone(),
                    column_desc.clone(),
                    page_lists,
                );
                let mut array_reader = PrimitiveArrayReader::<$arrow_parquet_type>::new(
                    Box::new(page_iterator),
                    column_desc.clone(),
                    None,
                )
                .expect("Unable to get array reader");

                let array = array_reader
                    .next_batch(50)
                    .expect("Unable to get batch from reader");

                let result_data_type = <$result_arrow_type>::DATA_TYPE;
                let array = array
                    .as_any()
                    .downcast_ref::<PrimitiveArray<$result_arrow_type>>()
                    .expect(
                        format!(
                            "Unable to downcast {:?} to {:?}",
                            array.data_type(),
                            result_data_type
                        )
                        .as_str(),
                    );

                // create expected array as primitive, and cast to result type
                let expected = PrimitiveArray::<$result_arrow_cast_type>::from(
                    data[0..50]
                        .iter()
                        .map(|x| *x as $result_primitive_type)
                        .collect::<Vec<$result_primitive_type>>(),
                );
                let expected = Arc::new(expected) as ArrayRef;
                let expected = arrow::compute::cast(&expected, &result_data_type)
                    .expect("Unable to cast expected array");
                assert_eq!(expected.data_type(), &result_data_type);
                let expected = expected
                    .as_any()
                    .downcast_ref::<PrimitiveArray<$result_arrow_type>>()
                    .expect(
                        format!(
                            "Unable to downcast expected {:?} to {:?}",
                            expected.data_type(),
                            result_data_type
                        )
                        .as_str(),
                    );
                assert_eq!(expected, array);
            }
        }};
    }

    #[test]
    fn test_primitive_array_reader_temporal_types() {
        test_primitive_array_reader_one_type!(
            Int32Type,
            PhysicalType::INT32,
            "DATE",
            ArrowDate32,
            ArrowInt32,
            i32
        );
        test_primitive_array_reader_one_type!(
            Int32Type,
            PhysicalType::INT32,
            "TIME_MILLIS",
            ArrowTime32MillisecondArray,
            ArrowInt32,
            i32
        );
        test_primitive_array_reader_one_type!(
            Int64Type,
            PhysicalType::INT64,
            "TIME_MICROS",
            ArrowTime64MicrosecondArray,
            ArrowInt64,
            i64
        );
        test_primitive_array_reader_one_type!(
            Int64Type,
            PhysicalType::INT64,
            "TIMESTAMP_MILLIS",
            ArrowTimestampMillisecondType,
            ArrowInt64,
            i64
        );
        test_primitive_array_reader_one_type!(
            Int64Type,
            PhysicalType::INT64,
            "TIMESTAMP_MICROS",
            ArrowTimestampMicrosecondType,
            ArrowInt64,
            i64
        );
    }

    #[test]
    fn test_primitive_array_reader_def_and_rep_levels() {
        // Construct column schema
        let message_type = "
        message test_schema {
            REPEATED Group test_mid {
                OPTIONAL INT32 leaf;
            }
        }
        ";

        let schema = parse_message_type(message_type)
            .map(|t| Arc::new(SchemaDescriptor::new(Arc::new(t))))
            .unwrap();

        let column_desc = schema.column(0);

        // Construct page iterator
        {
            let mut def_levels = Vec::new();
            let mut rep_levels = Vec::new();
            let mut page_lists = Vec::new();
            make_column_chunks::<Int32Type>(
                column_desc.clone(),
                Encoding::PLAIN,
                100,
                1,
                200,
                &mut def_levels,
                &mut rep_levels,
                &mut Vec::new(),
                &mut page_lists,
                true,
                2,
            );

            let page_iterator =
                InMemoryPageIterator::new(schema, column_desc.clone(), page_lists);

            let mut array_reader = PrimitiveArrayReader::<Int32Type>::new(
                Box::new(page_iterator),
                column_desc,
                None,
            )
            .unwrap();

            let mut accu_len: usize = 0;

            // Read first 50 values, which are all from the first column chunk
            let array = array_reader.next_batch(50).unwrap();
            assert_eq!(
                Some(&def_levels[accu_len..(accu_len + array.len())]),
                array_reader.get_def_levels()
            );
            assert_eq!(
                Some(&rep_levels[accu_len..(accu_len + array.len())]),
                array_reader.get_rep_levels()
            );
            accu_len += array.len();

            // Read next 100 values, the first 50 ones are from the first column chunk,
            // and the last 50 ones are from the second column chunk
            let array = array_reader.next_batch(100).unwrap();
            assert_eq!(
                Some(&def_levels[accu_len..(accu_len + array.len())]),
                array_reader.get_def_levels()
            );
            assert_eq!(
                Some(&rep_levels[accu_len..(accu_len + array.len())]),
                array_reader.get_rep_levels()
            );
            accu_len += array.len();

            // Try to read 100 values, however there are only 50 values
            let array = array_reader.next_batch(100).unwrap();
            assert_eq!(
                Some(&def_levels[accu_len..(accu_len + array.len())]),
                array_reader.get_def_levels()
            );
            assert_eq!(
                Some(&rep_levels[accu_len..(accu_len + array.len())]),
                array_reader.get_rep_levels()
            );
        }
    }

    #[test]
    fn test_complex_array_reader_no_pages() {
        let message_type = "
        message test_schema {
            REPEATED Group test_mid {
                OPTIONAL BYTE_ARRAY leaf (UTF8);
            }
        }
        ";
        let schema = parse_message_type(message_type)
            .map(|t| Arc::new(SchemaDescriptor::new(Arc::new(t))))
            .unwrap();
        let column_desc = schema.column(0);
        let pages: Vec<Vec<Page>> = Vec::new();
        let page_iterator = InMemoryPageIterator::new(schema, column_desc.clone(), pages);

        let converter = Utf8Converter::new(Utf8ArrayConverter {});
        let mut array_reader =
            ComplexObjectArrayReader::<ByteArrayType, Utf8Converter>::new(
                Box::new(page_iterator),
                column_desc,
                converter,
                None,
            )
            .unwrap();

        let values_per_page = 100; // this value is arbitrary in this test - the result should always be an array of 0 length
        let array = array_reader.next_batch(values_per_page).unwrap();
        assert_eq!(array.len(), 0);
    }

    #[test]
    fn test_complex_array_reader_def_and_rep_levels() {
        // Construct column schema
        let message_type = "
        message test_schema {
            REPEATED Group test_mid {
                OPTIONAL BYTE_ARRAY leaf (UTF8);
            }
        }
        ";
        let num_pages = 2;
        let values_per_page = 100;
        let str_base = "Hello World";

        let schema = parse_message_type(message_type)
            .map(|t| Arc::new(SchemaDescriptor::new(Arc::new(t))))
            .unwrap();

        let max_def_level = schema.column(0).max_def_level();
        let max_rep_level = schema.column(0).max_rep_level();

        assert_eq!(max_def_level, 2);
        assert_eq!(max_rep_level, 1);

        let mut rng = thread_rng();
        let column_desc = schema.column(0);
        let mut pages: Vec<Vec<Page>> = Vec::new();

        let mut rep_levels = Vec::with_capacity(num_pages * values_per_page);
        let mut def_levels = Vec::with_capacity(num_pages * values_per_page);
        let mut all_values = Vec::with_capacity(num_pages * values_per_page);

        for i in 0..num_pages {
            let mut values = Vec::with_capacity(values_per_page);

            for _ in 0..values_per_page {
                let def_level = rng.gen_range(0..max_def_level + 1);
                let rep_level = rng.gen_range(0..max_rep_level + 1);
                if def_level == max_def_level {
                    let len = rng.gen_range(1..str_base.len());
                    let slice = &str_base[..len];
                    values.push(ByteArray::from(slice));
                    all_values.push(Some(slice.to_string()));
                } else {
                    all_values.push(None)
                }
                rep_levels.push(rep_level);
                def_levels.push(def_level)
            }

            let range = i * values_per_page..(i + 1) * values_per_page;
            let mut pb =
                DataPageBuilderImpl::new(column_desc.clone(), values.len() as u32, true);

            pb.add_rep_levels(max_rep_level, &rep_levels.as_slice()[range.clone()]);
            pb.add_def_levels(max_def_level, &def_levels.as_slice()[range]);
            pb.add_values::<ByteArrayType>(Encoding::PLAIN, values.as_slice());

            let data_page = pb.consume();
            pages.push(vec![data_page]);
        }

        let page_iterator = InMemoryPageIterator::new(schema, column_desc.clone(), pages);

        let converter = Utf8Converter::new(Utf8ArrayConverter {});
        let mut array_reader =
            ComplexObjectArrayReader::<ByteArrayType, Utf8Converter>::new(
                Box::new(page_iterator),
                column_desc,
                converter,
                None,
            )
            .unwrap();

        let mut accu_len: usize = 0;

        let array = array_reader.next_batch(values_per_page / 2).unwrap();
        assert_eq!(array.len(), values_per_page / 2);
        assert_eq!(
            Some(&def_levels[accu_len..(accu_len + array.len())]),
            array_reader.get_def_levels()
        );
        assert_eq!(
            Some(&rep_levels[accu_len..(accu_len + array.len())]),
            array_reader.get_rep_levels()
        );
        accu_len += array.len();

        // Read next values_per_page values, the first values_per_page/2 ones are from the first column chunk,
        // and the last values_per_page/2 ones are from the second column chunk
        let array = array_reader.next_batch(values_per_page).unwrap();
        assert_eq!(array.len(), values_per_page);
        assert_eq!(
            Some(&def_levels[accu_len..(accu_len + array.len())]),
            array_reader.get_def_levels()
        );
        assert_eq!(
            Some(&rep_levels[accu_len..(accu_len + array.len())]),
            array_reader.get_rep_levels()
        );
        let strings = array.as_any().downcast_ref::<StringArray>().unwrap();
        for i in 0..array.len() {
            if array.is_valid(i) {
                assert_eq!(
                    all_values[i + accu_len].as_ref().unwrap().as_str(),
                    strings.value(i)
                )
            } else {
                assert_eq!(all_values[i + accu_len], None)
            }
        }
        accu_len += array.len();

        // Try to read values_per_page values, however there are only values_per_page/2 values
        let array = array_reader.next_batch(values_per_page).unwrap();
        assert_eq!(array.len(), values_per_page / 2);
        assert_eq!(
            Some(&def_levels[accu_len..(accu_len + array.len())]),
            array_reader.get_def_levels()
        );
        assert_eq!(
            Some(&rep_levels[accu_len..(accu_len + array.len())]),
            array_reader.get_rep_levels()
        );
    }

    /// Array reader for test.
    struct InMemoryArrayReader {
        data_type: ArrowType,
        array: ArrayRef,
        def_levels: Option<Vec<i16>>,
        rep_levels: Option<Vec<i16>>,
    }

    impl InMemoryArrayReader {
        pub fn new(
            data_type: ArrowType,
            array: ArrayRef,
            def_levels: Option<Vec<i16>>,
            rep_levels: Option<Vec<i16>>,
        ) -> Self {
            Self {
                data_type,
                array,
                def_levels,
                rep_levels,
            }
        }
    }

    impl ArrayReader for InMemoryArrayReader {
        fn as_any(&self) -> &dyn Any {
            self
        }

        fn get_data_type(&self) -> &ArrowType {
            &self.data_type
        }

        fn next_batch(&mut self, _batch_size: usize) -> Result<ArrayRef> {
            Ok(self.array.clone())
        }

        fn get_def_levels(&self) -> Option<&[i16]> {
            self.def_levels.as_deref()
        }

        fn get_rep_levels(&self) -> Option<&[i16]> {
            self.rep_levels.as_deref()
        }
    }

    /// Iterator for testing reading empty columns
    struct EmptyPageIterator {
        schema: SchemaDescPtr,
    }

    impl EmptyPageIterator {
        fn new(schema: SchemaDescPtr) -> Self {
            EmptyPageIterator { schema }
        }
    }

    impl Iterator for EmptyPageIterator {
        type Item = Result<Box<dyn PageReader>>;

        fn next(&mut self) -> Option<Self::Item> {
            None
        }
    }

    impl PageIterator for EmptyPageIterator {
        fn schema(&mut self) -> Result<SchemaDescPtr> {
            Ok(self.schema.clone())
        }

        fn column_schema(&mut self) -> Result<ColumnDescPtr> {
            Ok(self.schema.column(0))
        }
    }

    #[test]
    fn test_struct_array_reader() {
        let array_1 = Arc::new(PrimitiveArray::<ArrowInt32>::from(vec![1, 2, 3, 4, 5]));
        let array_reader_1 = InMemoryArrayReader::new(
            ArrowType::Int32,
            array_1.clone(),
            Some(vec![0, 1, 2, 3, 1]),
            Some(vec![1, 1, 1, 1, 1]),
        );

        let array_2 = Arc::new(PrimitiveArray::<ArrowInt32>::from(vec![5, 4, 3, 2, 1]));
        let array_reader_2 = InMemoryArrayReader::new(
            ArrowType::Int32,
            array_2.clone(),
            Some(vec![0, 1, 3, 1, 2]),
            Some(vec![1, 1, 1, 1, 1]),
        );

        let struct_type = ArrowType::Struct(vec![
            Field::new("f1", array_1.data_type().clone(), true),
            Field::new("f2", array_2.data_type().clone(), true),
        ]);

        let mut struct_array_reader = StructArrayReader::new(
            struct_type,
            vec![Box::new(array_reader_1), Box::new(array_reader_2)],
            1,
            1,
        );

        let struct_array = struct_array_reader.next_batch(5).unwrap();
        let struct_array = struct_array.as_any().downcast_ref::<StructArray>().unwrap();

        assert_eq!(5, struct_array.len());
        assert_eq!(
            vec![true, false, false, false, false],
            (0..5)
                .map(|idx| struct_array.data_ref().is_null(idx))
                .collect::<Vec<bool>>()
        );
        assert_eq!(
            Some(vec![0, 1, 1, 1, 1].as_slice()),
            struct_array_reader.get_def_levels()
        );
        assert_eq!(
            Some(vec![1, 1, 1, 1, 1].as_slice()),
            struct_array_reader.get_rep_levels()
        );
    }

    #[test]
    fn test_create_array_reader() {
        let file = get_test_file("nulls.snappy.parquet");
        let file_reader = Arc::new(SerializedFileReader::new(file).unwrap());

        let file_metadata = file_reader.metadata().file_metadata();
        let arrow_schema = parquet_to_arrow_schema(
            file_metadata.schema_descr(),
            file_metadata.key_value_metadata(),
        )
        .unwrap();

        let array_reader = build_array_reader(
            file_reader.metadata().file_metadata().schema_descr_ptr(),
            arrow_schema,
            vec![0usize].into_iter(),
            file_reader,
        )
        .unwrap();

        // Create arrow types
        let arrow_type = ArrowType::Struct(vec![Field::new(
            "b_struct",
            ArrowType::Struct(vec![Field::new("b_c_int", ArrowType::Int32, true)]),
            true,
        )]);

        assert_eq!(array_reader.get_data_type(), &arrow_type);
    }

    #[test]
    fn test_list_array_reader() {
        // [[1, null, 2], null, [3, 4]]
        let array = Arc::new(PrimitiveArray::<ArrowInt32>::from(vec![
            Some(1),
            None,
            Some(2),
            None,
            Some(3),
            Some(4),
        ]));
        let item_array_reader = InMemoryArrayReader::new(
            ArrowType::Int32,
            array,
            Some(vec![3, 2, 3, 0, 3, 3]),
            Some(vec![0, 1, 1, 0, 0, 1]),
        );

        let mut list_array_reader = ListArrayReader::<i32>::new(
            Box::new(item_array_reader),
            ArrowType::List(Box::new(Field::new("item", ArrowType::Int32, true))),
            ArrowType::Int32,
            1,
            1,
        );

        let next_batch = list_array_reader.next_batch(1024).unwrap();
        let list_array = next_batch.as_any().downcast_ref::<ListArray>().unwrap();

        assert_eq!(3, list_array.len());
        // This passes as I expect
        assert_eq!(1, list_array.null_count());

        assert_eq!(
            list_array
                .value(0)
                .as_any()
                .downcast_ref::<PrimitiveArray<ArrowInt32>>()
                .unwrap(),
            &PrimitiveArray::<ArrowInt32>::from(vec![Some(1), None, Some(2)])
        );

        assert!(list_array.is_null(1));

        assert_eq!(
            list_array
                .value(2)
                .as_any()
                .downcast_ref::<PrimitiveArray<ArrowInt32>>()
                .unwrap(),
            &PrimitiveArray::<ArrowInt32>::from(vec![Some(3), Some(4)])
        );
    }

    #[test]
    fn test_large_list_array_reader() {
        // [[1, null, 2], null, [3, 4]]
        let array = Arc::new(PrimitiveArray::<ArrowInt32>::from(vec![
            Some(1),
            None,
            Some(2),
            None,
            Some(3),
            Some(4),
        ]));
        let item_array_reader = InMemoryArrayReader::new(
            ArrowType::Int32,
            array,
            Some(vec![3, 2, 3, 0, 3, 3]),
            Some(vec![0, 1, 1, 0, 0, 1]),
        );

        let mut list_array_reader = ListArrayReader::<i64>::new(
            Box::new(item_array_reader),
            ArrowType::LargeList(Box::new(Field::new("item", ArrowType::Int32, true))),
            ArrowType::Int32,
            1,
            1,
        );

        let next_batch = list_array_reader.next_batch(1024).unwrap();
        let list_array = next_batch
            .as_any()
            .downcast_ref::<LargeListArray>()
            .unwrap();

        assert_eq!(3, list_array.len());

        assert_eq!(
            list_array
                .value(0)
                .as_any()
                .downcast_ref::<PrimitiveArray<ArrowInt32>>()
                .unwrap(),
            &PrimitiveArray::<ArrowInt32>::from(vec![Some(1), None, Some(2)])
        );

        assert!(list_array.is_null(1));

        assert_eq!(
            list_array
                .value(2)
                .as_any()
                .downcast_ref::<PrimitiveArray<ArrowInt32>>()
                .unwrap(),
            &PrimitiveArray::<ArrowInt32>::from(vec![Some(3), Some(4)])
        );
    }
}<|MERGE_RESOLUTION|>--- conflicted
+++ resolved
@@ -274,7 +274,7 @@
             PhysicalType::BOOLEAN => ArrowBooleanType::DATA_TYPE,
             PhysicalType::INT32 => ArrowInt32Type::DATA_TYPE,
             PhysicalType::INT64 => {
-                if self.column_desc.logical_type() == LogicalType::DECIMAL {
+                if self.column_desc.converted_type() == ConvertedType::DECIMAL {
                     self.get_data_type().clone()
                 } else {
                     ArrowInt64Type::DATA_TYPE
@@ -322,7 +322,7 @@
                     as ArrayRef
             }
             PhysicalType::INT64 => {
-                if self.column_desc.logical_type() == LogicalType::DECIMAL {
+                if self.column_desc.converted_type() == ConvertedType::DECIMAL {
                     match self.column_desc.type_scale() {
                         0 => Arc::new(PrimitiveArray::<Int64Decimal0Type>::from(
                             array_data.build(),
@@ -746,15 +746,6 @@
         ArrowType::Float64 => {
             remove_primitive_array_indices!(arr, ArrowFloat64Type, indices)
         }
-<<<<<<< HEAD
-        ArrowType::Boolean => remove_array_indices_custom_builder!(
-            arr,
-            BooleanArray,
-            BooleanBuilder,
-            indices
-        ),
-        ArrowType::Date32(_) => {
-=======
         ArrowType::Boolean => {
             remove_array_indices_custom_builder!(
                 arr,
@@ -764,7 +755,6 @@
             )
         }
         ArrowType::Date32 => {
->>>>>>> 4363fefe
             remove_primitive_array_indices!(arr, ArrowDate32Type, indices)
         }
         ArrowType::Date64 => {
