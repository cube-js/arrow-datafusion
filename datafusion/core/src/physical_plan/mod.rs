--- conflicted
+++ resolved
@@ -540,11 +540,8 @@
 pub mod repartition;
 pub mod sorts;
 pub mod stream;
-<<<<<<< HEAD
+pub mod subquery;
 pub mod table_fun;
-=======
-pub mod subquery;
->>>>>>> 9ac92645
 pub mod type_coercion;
 pub mod udaf;
 pub mod udf;
