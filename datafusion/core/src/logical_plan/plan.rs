--- conflicted
+++ resolved
@@ -463,13 +463,9 @@
             LogicalPlan::Values(Values { schema, .. }) => vec![schema],
             LogicalPlan::Window(Window { input, schema, .. })
             | LogicalPlan::Projection(Projection { input, schema, .. })
-<<<<<<< HEAD
-            | LogicalPlan::Aggregate(Aggregate { input, schema, .. })
-            | LogicalPlan::TableUDFs(TableUDFs { input, schema, .. }) => {
-=======
             | LogicalPlan::Subquery(Subquery { input, schema, .. })
+            | LogicalPlan::TableUDFs(TableUDFs { input, schema, .. })
             | LogicalPlan::Aggregate(Aggregate { input, schema, .. }) => {
->>>>>>> 9ac92645
                 let mut schemas = input.all_schemas();
                 schemas.insert(0, schema);
                 schemas
@@ -1041,7 +1037,6 @@
                         }
                         Ok(())
                     }
-<<<<<<< HEAD
                     LogicalPlan::TableUDFs(TableUDFs { ref expr, .. }) => {
                         write!(f, "TableUDFs: ")?;
                         for (i, expr_item) in expr.iter().enumerate() {
@@ -1052,9 +1047,7 @@
                         }
                         Ok(())
                     }
-=======
                     LogicalPlan::Subquery(Subquery { .. }) => write!(f, "Subquery"),
->>>>>>> 9ac92645
                     LogicalPlan::Filter(Filter {
                         predicate: ref expr,
                         ..
